--- conflicted
+++ resolved
@@ -9,6 +9,7 @@
 import networkx as nx
 import math
 import pandas as pd
+
 
 class TestNumberOfEdgesUndirected(unittest.TestCase):
     def test_num_of_edges(self):
@@ -527,8 +528,8 @@
 
         # directed in
         attr_sum_mat_in = np.array([[0, 5, 7],
-                                     [3, 0, 7],
-                                     [3, 5, 0]])
+                                    [3, 0, 7],
+                                    [3, 5, 0]])
 
         metric_in = NodeAttrSumIn(node_attr)
         indices_lims = (0, 6)
@@ -548,8 +549,8 @@
 
         # directed out
         attr_sum_mat_out = np.array([[0, 3, 3],
-                                    [5, 0, 5],
-                                    [7, 7, 0]])
+                                     [5, 0, 5],
+                                     [7, 7, 0]])
 
         metric_out = NodeAttrSumOut(node_attr)
         indices_lims = (0, 6)
@@ -588,6 +589,139 @@
         indices_lims = (1, 2)
         expected_regressors_2 = np.array([[10.]])
         self.assertTrue(np.all(metric_both.calculate_mple_regressors(W, indices_lims) == expected_regressors_2))
+
+
+class TestSumDistancesConnectedNeurons(unittest.TestCase):
+    def test_sum_distances(self):
+        positions = pd.DataFrame({"x_pos": [0, 0, 4], "y_pos": [0, 3, 0], "z_pos": [2, 2, 2]})
+        W = np.array([[0, 1, 0],
+                      [1, 0, 1],
+                      [1, 0, 0]])
+
+        # Dataframe with multiple columns
+        metric_1 = SumDistancesConnectedNeurons(positions, is_directed=True)
+        expected_res_1 = 3 + 3 + 5 + 4
+        self.assertTrue(metric_1.calculate(W) == expected_res_1)
+
+        # 2D numpy array
+        metric_2 = SumDistancesConnectedNeurons(positions.to_numpy(), is_directed=True)
+        expected_res_2 = 3 + 3 + 5 + 4
+        self.assertTrue(metric_2.calculate(W) == expected_res_2)
+
+        # Series
+        metric_3 = SumDistancesConnectedNeurons(positions.x_pos, is_directed=True)
+        expected_res_3 = 4 + 4
+        self.assertTrue(metric_3.calculate(W) == expected_res_3)
+
+        # 1D numpy array
+        metric_4 = SumDistancesConnectedNeurons(positions.z_pos.to_numpy(), is_directed=True)
+        expected_res_4 = 0
+        self.assertTrue(metric_4.calculate(W) == expected_res_4)
+
+        # list
+        positions_y_list = [0, 3, 0]
+        metric_5 = SumDistancesConnectedNeurons(positions_y_list, is_directed=True)
+        expected_res_5 = 3 + 3 + 3
+        self.assertTrue(metric_5.calculate(W) == expected_res_5)
+
+        # tuple
+        positions_y_tuple = (0, 3, 0)
+        metric_6 = SumDistancesConnectedNeurons(positions_y_tuple, is_directed=True)
+        expected_res_6 = 3 + 3 + 3
+        self.assertTrue(metric_6.calculate(W) == expected_res_6)
+
+        # undirected_graph
+        W_undirected = np.array([[0, 1, 1],
+                                 [1, 0, 0],
+                                 [1, 0, 0]])
+
+        metric_7 = SumDistancesConnectedNeurons(positions, is_directed=False)
+        expected_res_7 = 3 + 4
+        self.assertTrue(metric_7.calculate(W_undirected) == expected_res_7)
+
+    def test_calculate_mple_regressors(self):
+        positions = pd.DataFrame({"x_pos": [0, 0, 4], "y_pos": [0, 3, 0], "z_pos": [2, 2, 2]})
+        W = np.array([[0, 1, 0],
+                      [1, 0, 1],
+                      [1, 0, 0]])
+
+        # multiple columns
+        metric_1 = SumDistancesConnectedNeurons(positions, is_directed=True)
+        distances = np.array([[0, 3, 4],
+                              [3, 0, 5],
+                              [4, 5, 0]])
+        indices_lims = (0, 6)
+        expected_regressors_1_1 = np.array([[3.],
+                                            [4.],
+                                            [3.],
+                                            [5.],
+                                            [4.],
+                                            [5.]])
+        self.assertTrue(np.all(metric_1.calculate_mple_regressors(W, indices_lims) == expected_regressors_1_1))
+
+        indices_lims = (1, 4)
+        expected_regressors_1_2 = np.array([[4.],
+                                            [3.],
+                                            [5.]])
+        self.assertTrue(np.all(metric_1.calculate_mple_regressors(W, indices_lims) == expected_regressors_1_2))
+
+        # Series
+        metric_2 = SumDistancesConnectedNeurons(positions.x_pos, is_directed=True)
+        distances = np.array([[0, 0, 4],
+                              [0, 0, 4],
+                              [4, 4, 0]])
+        indices_lims = (0, 6)
+        expected_regressors_2_1 = np.array([[0.],
+                                            [4.],
+                                            [0.],
+                                            [4.],
+                                            [4.],
+                                            [4.]])
+        self.assertTrue(np.all(metric_2.calculate_mple_regressors(W, indices_lims) == expected_regressors_2_1))
+
+        indices_lims = (1, 4)
+        expected_regressors_2_2 = np.array([[4.],
+                                            [0.],
+                                            [4.]])
+        self.assertTrue(np.all(metric_2.calculate_mple_regressors(W, indices_lims) == expected_regressors_2_2))
+
+        metric_3 = SumDistancesConnectedNeurons(positions.z_pos, is_directed=True)
+        distances = np.array([[0, 0, 0],
+                              [0, 0, 0],
+                              [0, 0, 0]])
+        indices_lims = (0, 6)
+        expected_regressors_3 = np.array([[0.],
+                                          [0.],
+                                          [0.],
+                                          [0.],
+                                          [0.],
+                                          [0.]])
+        self.assertTrue(np.all(metric_3.calculate_mple_regressors(W, indices_lims) == expected_regressors_3))
+
+        # undirected
+        metric_4 = SumDistancesConnectedNeurons(positions, is_directed=False)
+        distances = np.array([[0, 3, 4],
+                              [3, 0, 5],
+                              [4, 5, 0]])
+        indices_lims = (0, 3)
+        expected_regressors_4_1 = np.array([[3.],
+                                            [4.],
+                                            [5.]])
+        self.assertTrue(np.all(metric_4.calculate_mple_regressors(W, indices_lims) == expected_regressors_4_1))
+
+        indices_lims = (1, 2)
+        expected_regressors_4_2 = np.array([[4.]])
+        self.assertTrue(np.all(metric_4.calculate_mple_regressors(W, indices_lims) == expected_regressors_4_2))
+
+        metric_5 = SumDistancesConnectedNeurons(positions.z_pos, is_directed=False)
+        distances = np.array([[0, 0, 0],
+                              [0, 0, 0],
+                              [0, 0, 0]])
+        indices_lims = (0, 3)
+        expected_regressors_5 = np.array([[0.],
+                                          [0.],
+                                          [0.]])
+        self.assertTrue(np.all(metric_5.calculate_mple_regressors(W, indices_lims) == expected_regressors_5))
 
 
 class TestMetricsCollection(unittest.TestCase):
@@ -978,140 +1112,6 @@
         expected_ignored_features = ("indegree_1", "outdegree_1")
         self.assertTrue(ignored_features == expected_ignored_features)
 
-<<<<<<< HEAD
-
-class TestSumDistancesConnectedNeurons(unittest.TestCase):
-    def test_sum_distances(self):
-        positions = pd.DataFrame({"x_pos": [0, 0, 4], "y_pos": [0, 3, 0], "z_pos": [2, 2, 2]})
-        W = np.array([[0, 1, 0],
-                      [1, 0, 1],
-                      [1, 0, 0]])
-
-        # Dataframe with multiple columns
-        metric_1 = SumDistancesConnectedNeurons(positions, is_directed=True)
-        expected_res_1 = 3 + 3 + 5 + 4
-        self.assertTrue(metric_1.calculate(W) == expected_res_1)
-
-        # 2D numpy array
-        metric_2 = SumDistancesConnectedNeurons(positions.to_numpy(), is_directed=True)
-        expected_res_2 = 3 + 3 + 5 + 4
-        self.assertTrue(metric_2.calculate(W) == expected_res_2)
-
-        # Series
-        metric_3 = SumDistancesConnectedNeurons(positions.x_pos, is_directed=True)
-        expected_res_3 = 4 + 4
-        self.assertTrue(metric_3.calculate(W) == expected_res_3)
-
-        # 1D numpy array
-        metric_4 = SumDistancesConnectedNeurons(positions.z_pos.to_numpy(), is_directed=True)
-        expected_res_4 = 0
-        self.assertTrue(metric_4.calculate(W) == expected_res_4)
-
-        # list
-        positions_y_list = [0, 3, 0]
-        metric_5 = SumDistancesConnectedNeurons(positions_y_list, is_directed=True)
-        expected_res_5 = 3 + 3 + 3
-        self.assertTrue(metric_5.calculate(W) == expected_res_5)
-
-        # tuple
-        positions_y_tuple = (0, 3, 0)
-        metric_6 = SumDistancesConnectedNeurons(positions_y_tuple, is_directed=True)
-        expected_res_6 = 3 + 3 + 3
-        self.assertTrue(metric_6.calculate(W) == expected_res_6)
-
-        # undirected_graph
-        W_undirected = np.array([[0, 1, 1],
-                                 [1, 0, 0],
-                                 [1, 0, 0]])
-
-        metric_7 = SumDistancesConnectedNeurons(positions, is_directed=False)
-        expected_res_7 = 3 + 4
-        self.assertTrue(metric_7.calculate(W_undirected) == expected_res_7)
-
-    def test_calculate_mple_regressors(self):
-        positions = pd.DataFrame({"x_pos": [0, 0, 4], "y_pos": [0, 3, 0], "z_pos": [2, 2, 2]})
-        W = np.array([[0, 1, 0],
-                      [1, 0, 1],
-                      [1, 0, 0]])
-
-        # multiple columns
-        metric_1 = SumDistancesConnectedNeurons(positions, is_directed=True)
-        distances = np.array([[0, 3, 4],
-                              [3, 0, 5],
-                              [4, 5, 0]])
-        indices_lims = (0, 6)
-        expected_regressors_1_1 = np.array([[3.],
-                                            [4.],
-                                            [3.],
-                                            [5.],
-                                            [4.],
-                                            [5.]])
-        self.assertTrue(np.all(metric_1.calculate_mple_regressors(W, indices_lims) == expected_regressors_1_1))
-
-        indices_lims = (1, 4)
-        expected_regressors_1_2 = np.array([[4.],
-                                            [3.],
-                                            [5.]])
-        self.assertTrue(np.all(metric_1.calculate_mple_regressors(W, indices_lims) == expected_regressors_1_2))
-
-        # Series
-        metric_2 = SumDistancesConnectedNeurons(positions.x_pos, is_directed=True)
-        distances = np.array([[0, 0, 4],
-                              [0, 0, 4],
-                              [4, 4, 0]])
-        indices_lims = (0, 6)
-        expected_regressors_2_1 = np.array([[0.],
-                                            [4.],
-                                            [0.],
-                                            [4.],
-                                            [4.],
-                                            [4.]])
-        self.assertTrue(np.all(metric_2.calculate_mple_regressors(W, indices_lims) == expected_regressors_2_1))
-
-        indices_lims = (1, 4)
-        expected_regressors_2_2 = np.array([[4.],
-                                            [0.],
-                                            [4.]])
-        self.assertTrue(np.all(metric_2.calculate_mple_regressors(W, indices_lims) == expected_regressors_2_2))
-
-        metric_3 = SumDistancesConnectedNeurons(positions.z_pos, is_directed=True)
-        distances = np.array([[0, 0, 0],
-                              [0, 0, 0],
-                              [0, 0, 0]])
-        indices_lims = (0, 6)
-        expected_regressors_3 = np.array([[0.],
-                                          [0.],
-                                          [0.],
-                                          [0.],
-                                          [0.],
-                                          [0.]])
-        self.assertTrue(np.all(metric_3.calculate_mple_regressors(W, indices_lims) == expected_regressors_3))
-
-        # undirected
-        metric_4 = SumDistancesConnectedNeurons(positions, is_directed=False)
-        distances = np.array([[0, 3, 4],
-                              [3, 0, 5],
-                              [4, 5, 0]])
-        indices_lims = (0, 3)
-        expected_regressors_4_1 = np.array([[3.],
-                                            [4.],
-                                            [5.]])
-        self.assertTrue(np.all(metric_4.calculate_mple_regressors(W, indices_lims) == expected_regressors_4_1))
-
-        indices_lims = (1, 2)
-        expected_regressors_4_2 = np.array([[4.]])
-        self.assertTrue(np.all(metric_4.calculate_mple_regressors(W, indices_lims) == expected_regressors_4_2))
-
-        metric_5 = SumDistancesConnectedNeurons(positions.z_pos, is_directed=False)
-        distances = np.array([[0, 0, 0],
-                              [0, 0, 0],
-                              [0, 0, 0]])
-        indices_lims = (0, 3)
-        expected_regressors_5 = np.array([[0.],
-                                          [0.],
-                                          [0.]])
-        self.assertTrue(np.all(metric_5.calculate_mple_regressors(W, indices_lims) == expected_regressors_5))
-=======
     @patch('pyERGM.metrics.split_network_for_bootstrapping')
     def test_bootstrapped_features(self, mock_split_network_for_bootstrapping):
         W = np.array([
@@ -1176,5 +1176,4 @@
         metrics_collection = MetricsCollection(metrics, is_directed=True, n_nodes=W.shape[0])
         bootstrapped_features = metrics_collection.bootstrap_observed_features(W, 1)
         expected_bootstrapped_features = np.array([6]).reshape(1, 1)
-        self.assertTrue(np.all(bootstrapped_features == expected_bootstrapped_features))
->>>>>>> 4e093b6b
+        self.assertTrue(np.all(bootstrapped_features == expected_bootstrapped_features))