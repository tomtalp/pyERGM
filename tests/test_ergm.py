import unittest
from utils import *
from ergm import ERGM, BruteForceERGM
import sys


class TestERGM(unittest.TestCase):
    def setUp(self):
        self.net_stats = NetworkStatistics(metric_names=["num_edges", "num_triangles"])
        self.n_nodes = 3

        self.K = 100
        self.thetas = np.ones(self.net_stats.get_num_of_statistics())

    def test_calculate_weight(self):
        ergm = ERGM(self.n_nodes, self.net_stats, initial_thetas=self.thetas, initial_normalization_factor=self.K)

        W = np.array([[0, 1, 1],
                      [1, 0, 1],
                      [1, 1, 0]])
        weight = ergm.calculate_weight(W)

        expected_num_edges = 3
        expected_num_triangles = 1
        expected_weight = np.exp(expected_num_edges * 1 + expected_num_triangles * 1)

        self.assertEqual(weight, expected_weight)

        W = np.array([[0, 0, 0],
                      [0, 0, 0],
                      [0, 0, 0]])
        weight = ergm.calculate_weight(W)

        expected_num_edges = 0
        expected_num_triangles = 0
        expected_weight = np.exp(expected_num_edges * 1 + expected_num_triangles * 1)

        self.assertEqual(weight, expected_weight)

    def test_calculate_probability(self):
        ergm = ERGM(self.n_nodes, self.net_stats, initial_thetas=self.thetas, initial_normalization_factor=self.K)

        W = np.array([[0, 1, 1],
                      [1, 0, 1],
                      [1, 1, 0]])
        probability = ergm.calculate_probability(W)

        expected_num_edges = 3
        expected_num_triangles = 1
        expected_weight = np.exp(expected_num_edges * 1 + expected_num_triangles * 1)
        expected_probability = expected_weight / self.K

        self.assertEqual(probability, expected_probability)

    def test_calculate_probability_wiki_example(self):
<<<<<<< HEAD
=======
        ergm = ERGM(self.n_nodes, self.net_stats)

>>>>>>> 214d7ef7
        thetas = [-np.log(2), np.log(3)]
        K = 29 / 8

        ergm = ERGM(self.n_nodes, self.net_stats, initial_thetas=thetas, initial_normalization_factor=K)

        W_0_edges = np.array([[0, 0, 0],
                              [0, 0, 0],
                              [0, 0, 0]])

        probability = ergm.calculate_probability(W_0_edges)
        expected_probability = 1 / K
        self.assertEqual(probability, expected_probability)

        W_1_edges = np.array([[0, 0, 1],
                              [0, 0, 0],
                              [1, 0, 0]])

        probability = ergm.calculate_probability(W_1_edges)
        expected_probability = 0.5 / K
        self.assertEqual(probability, expected_probability)

        W_2_edges = np.array([[0, 1, 1],
                              [1, 0, 0],
                              [1, 0, 0]])

        probability = ergm.calculate_probability(W_2_edges)
        expected_probability = 0.25 / K
        self.assertEqual(probability, expected_probability)

        W_3_edges = np.array([[0, 1, 1],
                              [1, 0, 1],
                              [1, 1, 0]])

        probability = round(ergm.calculate_probability(W_3_edges), 6)
        expected_probability = round(0.375 / K, 6)
        self.assertEqual(probability, expected_probability)

    def test_benchmark_er_convergence(self, n=4, p=0.25, is_directed=True):
        np.random.seed(9873645)
        num_pos_connect = n * (n - 1)
        if not is_directed:
            num_pos_connect //= 2
        ground_truth_num_edges = round(num_pos_connect * p)
        ground_truth_p = ground_truth_num_edges / num_pos_connect
        ground_truth_theta = np.array([np.log(ground_truth_p / (1 - ground_truth_p))])
        adj_mat_no_diag = np.zeros(num_pos_connect)
        on_indices = np.random.choice(num_pos_connect, size=ground_truth_num_edges, replace=False).astype(int)
        adj_mat_no_diag[on_indices] = 1
        adj_mat = np.zeros((n, n))
        if not is_directed:
            upper_triangle_indices = np.triu_indices(n, k=1)
            adj_mat[upper_triangle_indices] = adj_mat_no_diag
            lower_triangle_indices_aligned = (upper_triangle_indices[1], upper_triangle_indices[0])
            adj_mat[lower_triangle_indices_aligned] = adj_mat_no_diag
        else:
            adj_mat[~np.eye(n, dtype=bool)] = adj_mat_no_diag
        model = BruteForceERGM(n, NetworkStatistics(['num_edges'], directed=is_directed), is_directed=is_directed)
        model.fit(adj_mat)
        print(f"ground truth theta: {ground_truth_theta}")
        print(f"fit theta: {model._thetas}")
        for t_model, t_ground_truth in zip(model._thetas, ground_truth_theta):
            self.assertAlmostEqual(t_model, t_ground_truth, places=5)

        non_synapses_indices = np.where(adj_mat_no_diag == 0)[0]
        prediction = ground_truth_p * np.ones(adj_mat_no_diag.size)
        prediction[non_synapses_indices] = 1 - ground_truth_p
        true_log_like = np.log(prediction).sum()
        print(f"true log likelihood: {true_log_like}")
        model_with_true_theta = BruteForceERGM(n, NetworkStatistics(['num_edges'], directed=is_directed),
                                               initial_thetas=np.array(ground_truth_theta), is_directed=is_directed)
        ground_truth_model_log_like = np.log(model_with_true_theta.calculate_weight(adj_mat)) - np.log(
            model_with_true_theta._normalization_factor)
        print(f"model with true theta log like: {ground_truth_model_log_like}")

    # def test_sample_network(self):
    #     n_nodes = 6
    #     net_stats = NetworkStatistics(metric_names=["num_edges", "num_triangles"], directed=False)      

    #     ergm = ERGM(n_nodes, net_stats, is_directed=False)

    #     thetas = [-np.log(2), np.log(3)]
    #     K = 129 / 8

    #     ergm.fit(precalculated_thetas=thetas)

    #     sampled_net = ergm.sample_network(steps=30)
    #     print(sampled_net)

    # def test_sample_network_directed(self):
    #     # n_nodes = 6
    #     # net_stats = NetworkStatistics(metric_names=["num_edges"], directed=True)      

    #     # ergm = ERGM(n_nodes, net_stats, is_directed=True)

    #     # thetas = [-np.log(2)]
    #     # K = 129 / 8

    #     # ergm.fit(precalculated_thetas=thetas)

    #     # sampled_net = ergm.sample_network(steps=30)
    #     # print(sampled_net)<|MERGE_RESOLUTION|>--- conflicted
+++ resolved
@@ -1,12 +1,14 @@
 import unittest
 from utils import *
+from metrics import *
 from ergm import ERGM, BruteForceERGM
 import sys
 
 
 class TestERGM(unittest.TestCase):
     def setUp(self):
-        self.net_stats = NetworkStatistics(metric_names=["num_edges", "num_triangles"])
+        metrics = [NumberOfEdges(), NumberOfTriangles()]
+        self.net_stats = MetricsCollection(metrics, is_directed=False)
         self.n_nodes = 3
 
         self.K = 100
@@ -53,11 +55,6 @@
         self.assertEqual(probability, expected_probability)
 
     def test_calculate_probability_wiki_example(self):
-<<<<<<< HEAD
-=======
-        ergm = ERGM(self.n_nodes, self.net_stats)
-
->>>>>>> 214d7ef7
         thetas = [-np.log(2), np.log(3)]
         K = 29 / 8
 
@@ -98,15 +95,19 @@
     def test_benchmark_er_convergence(self, n=4, p=0.25, is_directed=True):
         np.random.seed(9873645)
         num_pos_connect = n * (n - 1)
+
         if not is_directed:
             num_pos_connect //= 2
+
         ground_truth_num_edges = round(num_pos_connect * p)
         ground_truth_p = ground_truth_num_edges / num_pos_connect
         ground_truth_theta = np.array([np.log(ground_truth_p / (1 - ground_truth_p))])
+
         adj_mat_no_diag = np.zeros(num_pos_connect)
         on_indices = np.random.choice(num_pos_connect, size=ground_truth_num_edges, replace=False).astype(int)
         adj_mat_no_diag[on_indices] = 1
         adj_mat = np.zeros((n, n))
+
         if not is_directed:
             upper_triangle_indices = np.triu_indices(n, k=1)
             adj_mat[upper_triangle_indices] = adj_mat_no_diag
@@ -114,10 +115,13 @@
             adj_mat[lower_triangle_indices_aligned] = adj_mat_no_diag
         else:
             adj_mat[~np.eye(n, dtype=bool)] = adj_mat_no_diag
-        model = BruteForceERGM(n, NetworkStatistics(['num_edges'], directed=is_directed), is_directed=is_directed)
+
+        model = BruteForceERGM(n, MetricsCollection([NumberOfEdges()], is_directed=is_directed), is_directed=is_directed)
         model.fit(adj_mat)
+
         print(f"ground truth theta: {ground_truth_theta}")
         print(f"fit theta: {model._thetas}")
+
         for t_model, t_ground_truth in zip(model._thetas, ground_truth_theta):
             self.assertAlmostEqual(t_model, t_ground_truth, places=5)
 
@@ -126,36 +130,11 @@
         prediction[non_synapses_indices] = 1 - ground_truth_p
         true_log_like = np.log(prediction).sum()
         print(f"true log likelihood: {true_log_like}")
-        model_with_true_theta = BruteForceERGM(n, NetworkStatistics(['num_edges'], directed=is_directed),
+
+        model_with_true_theta = BruteForceERGM(n, MetricsCollection([NumberOfEdges()], is_directed=is_directed),
                                                initial_thetas=np.array(ground_truth_theta), is_directed=is_directed)
+        
         ground_truth_model_log_like = np.log(model_with_true_theta.calculate_weight(adj_mat)) - np.log(
             model_with_true_theta._normalization_factor)
-        print(f"model with true theta log like: {ground_truth_model_log_like}")
-
-    # def test_sample_network(self):
-    #     n_nodes = 6
-    #     net_stats = NetworkStatistics(metric_names=["num_edges", "num_triangles"], directed=False)      
-
-    #     ergm = ERGM(n_nodes, net_stats, is_directed=False)
-
-    #     thetas = [-np.log(2), np.log(3)]
-    #     K = 129 / 8
-
-    #     ergm.fit(precalculated_thetas=thetas)
-
-    #     sampled_net = ergm.sample_network(steps=30)
-    #     print(sampled_net)
-
-    # def test_sample_network_directed(self):
-    #     # n_nodes = 6
-    #     # net_stats = NetworkStatistics(metric_names=["num_edges"], directed=True)      
-
-    #     # ergm = ERGM(n_nodes, net_stats, is_directed=True)
-
-    #     # thetas = [-np.log(2)]
-    #     # K = 129 / 8
-
-    #     # ergm.fit(precalculated_thetas=thetas)
-
-    #     # sampled_net = ergm.sample_network(steps=30)
-    #     # print(sampled_net)+        
+        print(f"model with true theta log like: {ground_truth_model_log_like}")