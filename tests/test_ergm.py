--- conflicted
+++ resolved
@@ -546,21 +546,15 @@
         expected_model_2_av_mat = 0.5 * np.ones((n_nodes, n_nodes))
         expected_model_2_av_mat[np.diag_indices(n_nodes)] = 0
         self.assertTrue(np.abs(model_2_av_mat - expected_model_2_av_mat).max() < 1e-10)
-<<<<<<< HEAD
 
     def test_sampson_MPLE_RECIPROCITY(self):
         np.random.seed(8765)
-=======
     
-    def test_model_initialization_from_existing_params_(self):
-        np.random.seed(1234)
->>>>>>> 39ec9bdd
         metrics = [NumberOfEdgesDirected(), OutDegree(), InDegree(), TotalReciprocity()]
         n_nodes = sampson_matrix.shape[0]
 
         mcmle_model = ERGM(n_nodes, metrics, is_directed=True)
 
-<<<<<<< HEAD
         convergence_result = mcmle_model.fit(sampson_matrix,
                                              opt_steps=10,
                                              steps_for_decay=1,
@@ -616,14 +610,12 @@
         
         self.assertEqual(sampled_networks.shape, (n_nodes, n_nodes, sample_size))
         self.assertEqual(convergence_result["success"], True)
-=======
+
+    def test_model_initialization_from_existing_params_(self):
+        np.random.seed(1234)
         model_params = mcmle_model.get_model_parameters()
 
         new_model = ERGM(n_nodes, metrics, is_directed=True, initial_thetas=model_params)
         
         # If there's a problem with copying the parameters, this will throw an error.
         new_model.generate_networks_for_sample(sample_size=10)
-
-
-
->>>>>>> 39ec9bdd
