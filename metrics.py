from abc import ABC, abstractmethod
from typing import Collection
from copy import deepcopy

import numpy as np
import torch
import networkx as nx
from numba import njit
import numba as nb

from utils import *
import time


class Metric(ABC):
    def __init__(self, requires_graph=False):
        self.requires_graph = requires_graph
        # Each metric either expects directed or undirected graphs. This field should be initialized in the constructor
        # and should not change.
        self._is_directed = None
        self._is_dyadic_independent = True
        self._n_nodes = None
        self._indices_to_ignore = []

    @abstractmethod
    def calculate(self, input: np.ndarray | nx.Graph):
        pass

    def _get_effective_feature_count(self):
        """
        How many features does this metric produce. Defaults to 1.
        """
        return 1

    def _get_total_feature_count(self):
        """
        How many features does this metric produce, including the ignored ones.
        """
        return self._get_effective_feature_count() + len(self._indices_to_ignore)

    def calc_change_score(self, current_network: np.ndarray | nx.Graph, indices: tuple):
        """
        The default naive way to calculate the change score (namely, the difference in statistics) of a pair of
        networks.

        The newly proposed network is created by flipping the edge denoted by `indices`

        Returns
        -------
        statistic of proposed_network minus statistic of current_network.
        """
        i, j = indices
        if self.requires_graph:
            proposed_network = current_network.copy()
            if proposed_network.has_edge(i, j):
                proposed_network.remove_edge(i, j)
            else:
                proposed_network.add_edge(i, j)
        else:
            proposed_network = current_network.copy()
            proposed_network[i, j] = 1 - proposed_network[i, j]

            if not self._is_directed:
                proposed_network[j, i] = 1 - proposed_network[j, i]

        proposed_network_stat = self.calculate(proposed_network)
        current_network_stat = self.calculate(current_network)
        return proposed_network_stat - current_network_stat

    def calculate_for_sample(self, networks_sample: np.ndarray | Collection[nx.Graph]):
        num_of_samples = networks_sample.shape[2]

        result = np.zeros((self._get_effective_feature_count(), num_of_samples))
        for i in range(num_of_samples):
            network = networks_sample[i] if self.requires_graph else networks_sample[:, :, i]
            result[:, i] = self.calculate(network)
        return result

<<<<<<< HEAD
    def calculate_mple_regressors(self, observed_network: np.ndarray | nx.Graph, edges_indices_lims: tuple[int]):
        num_edges_to_take = edges_indices_lims[1] - edges_indices_lims[0]
        Xs = np.zeros((num_edges_to_take, self._get_effective_feature_count()))
        edge_idx = 0
        for i in range(self._n_nodes):
            for j in range(self._n_nodes):
                if i == j:
                    continue
                if edge_idx < edges_indices_lims[0]:
                    edge_idx += 1
                    continue
                indices = (i, j)
                observed_edge_off = observed_network.copy()
                if self.requires_graph:
                    if observed_edge_off.has_edge(i, j):
                        observed_edge_off.remove_edge(i, j)
                else:
                    observed_edge_off[i, j] = 0
                Xs[edge_idx - edges_indices_lims[0]] = self.calc_change_score(observed_edge_off, indices)
                edge_idx += 1
                if edge_idx == edges_indices_lims[1]:
                    return Xs

=======
    def _get_metric_names(self):
        """
        Get the names of the features that this metric produces. Defaults to the name of the metric if the metric creates a single feature, and multiple
        names if the metric creates multiple features.

        Returns
        -------
        parameter_names: tuple
            A tuple of strings, each string is the name of a parameter that this metric produces.
        """
        total_n_features = self._get_total_feature_count()
        if total_n_features == 1:
            return (str(self),)
        else:
            parameter_names = ()
            for i in range(total_n_features):
                if i in self._indices_to_ignore:
                    continue
                parameter_names += (f"{str(self)}_{i+1}",)
            return parameter_names
    
    def _get_ignored_features(self):
        if len(self._indices_to_ignore) == 0:
            return tuple()
        
        ignored_features = ()
        for i in range(self._get_total_feature_count()):
            if i in self._indices_to_ignore:
                ignored_features += (f"{str(self)}_{i+1}",)
        
        return ignored_features

                
>>>>>>> de2c5872

class NumberOfEdgesUndirected(Metric):
    def __str__(self):
        return "num_edges_undirected"

    def __init__(self):
        super().__init__(requires_graph=False)
        self._is_directed = False
        self._is_dyadic_independent = True

    def calculate(self, W: np.ndarray):
        return np.sum(W) // 2

    def calc_change_score(self, current_network: np.ndarray, indices: tuple):
        return -1 if current_network[indices[0], indices[1]] else 1

    def calculate_for_sample(self, networks_sample: np.ndarray | torch.Tensor):
        """
        Sum each matrix over all matrices in sample
        """
        return networks_sample.sum(axis=(0, 1)) // 2


class NumberOfEdgesDirected(Metric):
    def __str__(self):
        return "num_edges_directed"

    def __init__(self):
        super().__init__(requires_graph=False)
        self._is_directed = True
        self._is_dyadic_independent = True

    def calculate(self, W: np.ndarray):
        return np.sum(W)

    @staticmethod
    @njit
    def calc_change_score(current_network: np.ndarray, indices: tuple):
        return -1 if current_network[indices[0], indices[1]] else 1

    @staticmethod
    @calc_for_sample_njit()
    def calculate_for_sample(networks_sample: np.ndarray | torch.Tensor):
        """
        Sum each matrix over all matrices in sample
        """
        return networks_sample.sum(axis=0).sum(axis=0)

    @staticmethod
    # TODO: understand how to properly use numba here (the dtype=bool makes some trouble).
    # @njit
    def calculate_change_score_full_network(current_network: np.ndarray):
        sign_matrix = np.where(current_network == 1, -1,
                               1)  # -1 for edges that exist (because we want to remove them), 1 for edges that don't exist (because we want to add them).
        nondiag_signs = sign_matrix[~np.eye(sign_matrix.shape[0], dtype=bool)].flatten()

        return nondiag_signs[:, np.newaxis]

    @staticmethod
    @njit
    def calculate_mple_regressors(observed_network: np.ndarray, edges_indices_lims: tuple[int]):
        return np.ones((edges_indices_lims[1] - edges_indices_lims[0], 1))


# TODO: change the name of this one to undirected and implement also a directed version?
class NumberOfTriangles(Metric):
    def __str__(self):
        return "num_triangles"

    def __init__(self):
        super().__init__(requires_graph=False)
        self._is_directed = False
        self._is_dyadic_independent = False

    def calculate(self, W: np.ndarray):
        if not np.all(W.T == W):
            raise ValueError("NumOfTriangles not implemented for directed graphs")
        # the (i,j)-th entry of W^3 counts the number of 3-length paths from node i to node j. Thus, the i-th element on
        # the diagonal counts the number of triangles that node 1 is part of (3-length paths from i to itself). As the
        # graph is undirected, we get that each path is counted twice ("forward and backwards"), thus the division by 2.
        # Additionally, each triangle is counted 3 times by diagonal elements (once for each node that takes part in
        # forming it), thus the division by 3.
        return (np.linalg.matrix_power(W, 3)).diagonal().sum() // (3 * 2)

    def calc_change_score(self, current_network: np.ndarray, indices: tuple):
        # The triangles that are affected by the edge toggling are those that involve it, namely, if the (i,j)-th edge
        # is toggled, the change in absolute value equals to the number of nodes k for which the edges (i,k) and (j,k)
        # exist. This is equivalent to the number of 2-length paths from i to j, which is the (i,j)-th entry of W^2.
        # If the edge is turned on, the change is positive, and otherwise negative.

        sign = -1 if current_network[indices[0], indices[1]] else 1
        return sign * np.dot(current_network[indices[0]], current_network[:, indices[1]])


class BaseDegreeVector(Metric):
    """
    A base class for calculating a degree vector for a network.
    To avoid multicollinearity with other features, an optional parameter `indices_to_ignore` can be used to specify
    which indices the calculation ignores.
    """

    def __init__(self, requires_graph: bool, is_directed: bool, indices_to_ignore=None):
        super().__init__(requires_graph=requires_graph)
        self._is_directed = is_directed
        if indices_to_ignore is None:
            self._indices_to_ignore = []
        else:
            self._indices_to_ignore = deepcopy(indices_to_ignore)

    def _get_effective_feature_count(self):
        return self._n_nodes - len(self._indices_to_ignore)


class InDegree(BaseDegreeVector):
    """
    Calculate the in-degree of each node in a directed graph.
    """

    def __str__(self):
        return "indegree"

    def __init__(self, indices_to_ignore=None):
        super().__init__(requires_graph=False, is_directed=True, indices_to_ignore=indices_to_ignore)
        self._is_dyadic_independent = True

    def calculate(self, W: np.ndarray):
        return np.delete(W.sum(axis=0), self._indices_to_ignore)

    def calc_change_score(self, current_network: np.ndarray, indices: tuple):
        n = current_network.shape[0]
        diff = np.zeros(n)
        i, j = indices

        sign = -1 if current_network[i, j] else 1

        diff[j] = sign
        return np.delete(diff, self._indices_to_ignore)

    def calculate_for_sample(self, networks_sample: np.ndarray | torch.Tensor):
        summed_tensor = networks_sample.sum(axis=0)

        if isinstance(networks_sample, torch.Tensor) and networks_sample.is_sparse:
            n_nodes = networks_sample.shape[0]
            n_samples = networks_sample.shape[2]

            indices_to_keep = [i for i in range(self._n_nodes) if i not in self._indices_to_ignore]
            indices = summed_tensor.indices()[:, indices_to_keep]
            values = summed_tensor.values()[indices_to_keep]
            return torch.sparse_coo_tensor(indices, values, (n_nodes, n_samples))
        else:
            return np.delete(summed_tensor, self._indices_to_ignore, axis=0)


class OutDegree(BaseDegreeVector):
    """
    Calculate the out-degree of each node in a directed graph.
    """

    def __str__(self):
        return "outdegree"

    def __init__(self, indices_to_ignore=None):
        super().__init__(requires_graph=False, is_directed=True, indices_to_ignore=indices_to_ignore)
        self._is_dyadic_independent = True

    def calculate(self, W: np.ndarray):
        return np.delete(W.sum(axis=1), self._indices_to_ignore)

    def calc_change_score(self, current_network: np.ndarray, indices: tuple):
        n = current_network.shape[0]
        diff = np.zeros(n)
        i, j = indices

        sign = -1 if current_network[i, j] else 1

        diff[i] = sign
        return np.delete(diff, self._indices_to_ignore)

    def calculate_for_sample(self, networks_sample: np.ndarray | torch.Tensor):
        summed_tensor = networks_sample.sum(axis=1)

        if isinstance(networks_sample, torch.Tensor) and networks_sample.is_sparse:
            n_nodes = networks_sample.shape[0]
            n_samples = networks_sample.shape[2]

            indices_to_keep = [i for i in range(self._n_nodes) if i not in self._indices_to_ignore]
            indices = summed_tensor.indices()[:, indices_to_keep]
            values = summed_tensor.values()[indices_to_keep]
            return torch.sparse_coo_tensor(indices, values, (n_nodes, n_samples))
        else:
            return np.delete(summed_tensor, self._indices_to_ignore, axis=0)


class UndirectedDegree(BaseDegreeVector):
    """
    Calculate the degree of each node in an undirected graph.
    """

    def __str__(self):
        return "undirected_degree"

    def __init__(self, indices_to_ignore=None):
        super().__init__(requires_graph=False, is_directed=False, indices_to_ignore=indices_to_ignore)
        self._is_dyadic_independent = True

    def calculate(self, W: np.ndarray):
        return np.delete(W.sum(axis=0), self._indices_to_ignore)


class Reciprocity(Metric):
    """
    The Reciprocity metric takes the connectivity matrix of a directed graph, and returns a vector
    of size n-choose-2 indicating whether nodes i,j are connected. i.e. $ y_{i, j} \cdot y_{j, i} $
    for every possible pair of nodes   
    """

    def __str__(self):
        return "reciprocity"

    def __init__(self):
        super().__init__(requires_graph=False)
        self._is_directed = True
        self._is_dyadic_independent = False

    def calculate(self, W: np.ndarray):
        return (W * W.T)[np.triu_indices(W.shape[0], 1)]

    def _get_effective_feature_count(self):
        # n choose 2
        return self._n_nodes * (self._n_nodes - 1) // 2

    def calc_change_score(self, current_network: np.ndarray, indices: tuple):
        # Note: we intentionally initialize the whole matrix and return np.triu_indices() by the end (rather than
        # initializing an array of zeros of size n choose 2) to ensure compliance with the indexing returned by
        # the calculate method.
        i, j = indices
        all_changes = np.zeros(current_network.shape)
        min_idx = min(indices)
        max_idx = max(indices)

        if current_network[j, i] and not current_network[i, j]:
            all_changes[min_idx, max_idx] = 1
        elif current_network[j, i] and current_network[i, j]:
            all_changes[min_idx, max_idx] = -1
        return all_changes[np.triu_indices(all_changes.shape[0], 1)]


class TotalReciprocity(Metric):
    """
    Calculates how many reciprocal connections exist in a network  
    """

    def __str__(self):
        return "total_reciprocity"

    def __init__(self):
        super().__init__(requires_graph=False)
        self._is_directed = True
        self._is_dyadic_independent = False

    def calculate(self, W: np.ndarray):
        return (W * W.T).sum() / 2

    @staticmethod
    @njit
    def calc_change_score(current_network: np.ndarray, indices: tuple):
        i, j = indices

        if current_network[j, i] and not current_network[i, j]:
            return 1
        elif current_network[j, i] and current_network[i, j]:
            return -1
        else:
            return 0

    @staticmethod
    # @njit # Not supporting neither np.einsum nor sparse torch
    def calculate_for_sample(networks_sample: np.ndarray | torch.Tensor):
        if isinstance(networks_sample, torch.Tensor) and networks_sample.is_sparse:
            transposed_sparse_tensor = transpose_sparse_sample_matrices(networks_sample)
            return torch.sum(networks_sample * transposed_sparse_tensor, axis=(0, 1)) / 2
        elif isinstance(networks_sample, np.ndarray):
            return np.einsum("ijk,jik->k", networks_sample, networks_sample) / 2
        else:
            raise ValueError(f"Unsupported type of sample: {type(networks_sample)}! Supported types are np.ndarray and "
                             f"torch.Tensor with is_sparse=True")


class ExWeightNumEdges(Metric):
    """
    Weighted sum of the number of edges, based on exogenous attributes.
    """

    # TODO: Collection doesn't necessarily support __getitem__, find a typing hint of a sized Iterable that does.
    def __init__(self, exogenous_attr: Collection):
        super().__init__(requires_graph=False)
        self.exogenous_attr = exogenous_attr
        self.edge_weights = None
        self._calc_edge_weights()

    @abstractmethod
    def _calc_edge_weights(self):
        ...

    @abstractmethod
    def _get_num_weight_mats(self):
        ...

    def _get_effective_feature_count(self):
        return self._get_num_weight_mats()

    def calc_change_score(self, current_network: np.ndarray, indices: tuple):
        sign = -1 if current_network[indices[0], indices[1]] else 1
        return sign * np.delete(self.edge_weights, self._indices_to_ignore, axis=0)[:, indices[0], indices[1]]

    def calculate(self, input: np.ndarray):
        # TODO - Since most of our focus is on the `calculate_for_sample` functions,
        # we can convert all individual calculate(x) functions to calculate_for_sample([x])
        # and reuse code.
        res = np.einsum('ij,kij->k', input, self.edge_weights)
        if not self._is_directed:
            res = res / 2
        return res

    def calculate_for_sample(self, networks_sample: np.ndarray):
        res = self._numba_calculate_for_sample(networks_sample, self.edge_weights)
        if not self._is_directed:
            res = res / 2
        return res

    @staticmethod
    @njit
    def _numba_calculate_for_sample(networks_sample: np.ndarray, edge_weights: np.ndarray):
        reshaped_edge_weights = edge_weights.reshape(edge_weights.shape[0], -1).astype(np.float64)
        reshaped_networks_sample = networks_sample.reshape(-1, networks_sample.shape[2]).astype(np.float64)

        res = reshaped_edge_weights @ reshaped_networks_sample
        # res = np.einsum('ijk,mij->mk', networks_sample, self.edge_weights)
        # res = np.tensordot(self.edge_weights, networks_sample, axes=2)

        return res


class NumberOfEdgesTypesDirected(Metric):
    """
    A metric that counts how many edges exist between different node types in a directed graph.
    For example -
        A graph with `n` nodes, with an exogenous attribute `type=[A, B]` assigned to each node.
        The metric counts the number of edges between nodes of type A->A, A->B, B->A, B->B of a given graph,
        yielding len(type)**2 features.

    Parameters
    -----------
        exogenous_attr : Collection
            A collection of attributes assigned to each node in a graph with n nodes.

            #TODO - len(exogenous_attr)==n is a requirement, right? Should we assert?

        indices_to_ignore: list
            # TODO - Specify the sorting convention
    """

    def __str__(self):
        return "num_edges_between_types_directed"

    def __init__(self, exogenous_attr: Collection, indices_to_ignore=None):
        self.exogenous_attr = exogenous_attr
        if indices_to_ignore is None:
            self._indices_to_ignore = []
        else:
            self._indices_to_ignore = deepcopy(indices_to_ignore)
        super().__init__()
        self._is_directed = True
        self.unique_types = sorted(list(set(self.exogenous_attr)))
        self.indices_of_types = {}
        for i, t in enumerate(self.exogenous_attr):
            if t not in self.indices_of_types.keys():
                self.indices_of_types[t] = [i]
            else:
                self.indices_of_types[t].append(i)

        self.sorted_type_pairs = get_sorted_type_pairs(self.unique_types)
        self._calc_edge_type_idx_assignment()

    def _calc_edge_type_idx_assignment(self):
        """
        Each edge is assigned with the index of it's corresponding sorted type pair.

        For example, for an n=4 matrix with types [A, B, A, B], the weight matrix is
            [ AA, AB, AA, AB
              BA, BB, BA, BB
              AA, AB, AA, AB
              BA, BB, BA, BB ]
        but instead of AA, AB, ..., we save the corresponding index of the type pair
        in self._sorted_type_pairs (which is sorted alphabetically.)

        """
        num_nodes = len(self.exogenous_attr)
        self._edge_type_idx_assignment = np.zeros((num_nodes, num_nodes)).astype(int)

        for i in range(num_nodes):
            for j in range(num_nodes):
                type_1 = self.exogenous_attr[i]
                type_2 = self.exogenous_attr[j]

                self._edge_type_idx_assignment[i, j] = self.sorted_type_pairs.index((type_1, type_2))

        self._edge_type_idx_assignment += 1  # Increment by 1 to avoid 0-indexing (the index 0 will be kept for non-existing edges)

    def _get_effective_feature_count(self):
        return len(self.unique_types) ** 2 - len(self._indices_to_ignore)

    def calculate(self, input: np.ndarray):
        stats = np.zeros(self._get_effective_feature_count())
        idx = 0
        for i, type_pair in enumerate(self.sorted_type_pairs):
            if i in self._indices_to_ignore:
                continue
            stats[idx] = input[np.ix_(self.indices_of_types[type_pair[0]], self.indices_of_types[type_pair[1]])].sum()
            idx += 1
        return stats

    def calculate_for_sample(self, networks_sample: np.ndarray):
        sample_size = networks_sample.shape[2]
        stats = np.zeros((self._get_effective_feature_count(), sample_size))
        idx = 0
        for i, type_pair in enumerate(self.sorted_type_pairs):
            if i in self._indices_to_ignore:
                continue
            stats[idx] = networks_sample[
                np.ix_(self.indices_of_types[type_pair[0]], self.indices_of_types[type_pair[1]])].sum(axis=(0, 1))
            idx += 1
        return stats

    def calc_change_score(self, current_network: np.ndarray, indices: tuple):
        edge_type_pair = (self.exogenous_attr[indices[0]], self.exogenous_attr[indices[1]])
        idx_in_features_vec = self.sorted_type_pairs.index(edge_type_pair)
        sign = -1 if current_network[indices[0], indices[1]] else 1
        change_score = np.zeros(len(self.sorted_type_pairs))
        change_score[idx_in_features_vec] = sign
        return np.delete(change_score, self._indices_to_ignore)

    def calculate_change_score_full_network(self, current_network: np.ndarray):
        """
        Calculate the change score vectors for every edge in the network.

        Parameters
        ----------
        current_network: np.ndarray
            Input network of size (n, n)

        Returns
        -------
        np.ndarray
            Change score matrix of size (n^2-n, metric_num_features) which denotes the change score vector for every edge in the network
        """
        num_nodes = current_network.shape[0]
        num_edges = num_nodes * num_nodes - num_nodes

        change_scores = np.zeros((num_edges, len(self.sorted_type_pairs)))

        sign_matrix = np.where(current_network == 1, -1,
                               1)  # -1 for edges that exist (because we want to remove them), 1 for edges that don't exist (because we want to add them).
        nondiag_signs = sign_matrix[~np.eye(sign_matrix.shape[0], dtype=bool)].flatten()

        # -1 to ignore the empty edge type (edge_weights assigns 0 to empty edges, 1 for the first type-pair, etc...)
        nondiag_weights = self._edge_type_idx_assignment[
                              ~np.eye(self._edge_type_idx_assignment.shape[0], dtype=bool)].flatten() - 1
        change_scores[np.arange(num_edges), nondiag_weights] = nondiag_signs
        change_scores = change_scores.astype(np.int8)
        return np.delete(change_scores, self._indices_to_ignore, axis=1)

<<<<<<< HEAD
    def calculate_mple_regressors(self, observed_network: np.ndarray, edges_indices_lims: tuple[int]):
        num_edges_to_take = edges_indices_lims[1] - edges_indices_lims[0]
        Xs = np.zeros((num_edges_to_take, len(self.sorted_type_pairs)))
        nondiag_type_idx = self._edge_type_idx_assignment[
                               ~np.eye(self._edge_type_idx_assignment.shape[0], dtype=bool)].flatten() - 1
        Xs[np.arange(num_edges_to_take), nondiag_type_idx[edges_indices_lims[0]:edges_indices_lims[1]]] = 1
        return Xs
=======
    def _get_metric_names(self):
        parameter_names = tuple()

        metric_name = str(self)

        for i in range(self._get_total_feature_count()):
            if i in self._indices_to_ignore:
                continue
            type_pair = self.sorted_type_pairs[i][0] + "__" + self.sorted_type_pairs[i][1]
            parameter_names += (f"{metric_name}_{type_pair}",)
        
        return parameter_names

    def _get_ignored_features(self):
        if len(self._indices_to_ignore) == 0:
            return tuple()
        
        metric_name = str(self)
        ignored_features = ()
        for i in range(self._get_total_feature_count()):
            if i in self._indices_to_ignore:
                type_pair = self.sorted_type_pairs[i][0] + "__" + self.sorted_type_pairs[i][1]
                ignored_features += (f"{metric_name}_{type_pair}",)
        
        return ignored_features
>>>>>>> de2c5872


class NodeAttrSum(ExWeightNumEdges):
    def __init__(self, exogenous_attr: Collection, is_directed: bool):
        super().__init__(exogenous_attr)
        self._is_directed = is_directed

    def _calc_edge_weights(self):
        num_nodes = len(self.exogenous_attr)
        self.edge_weights = np.zeros((self._get_num_weight_mats(), num_nodes, num_nodes))
        for i in range(num_nodes):
            for j in range(num_nodes):
                if i == j:
                    continue
                self.edge_weights[0, i, j] = self.exogenous_attr[i] + self.exogenous_attr[j]

    def _get_num_weight_mats(self):
        return 1

    def __str__(self):
        return "node_attribute_sum"


class NodeAttrSumOut(ExWeightNumEdges):
    def __init__(self, exogenous_attr: Collection):
        super().__init__(exogenous_attr)
        self._is_directed = True

    def _calc_edge_weights(self):
        num_nodes = len(self.exogenous_attr)
        self.edge_weights = np.zeros((self._get_num_weight_mats(), num_nodes, num_nodes))
        for i in range(num_nodes):
            self.edge_weights[0, i, :] = self.exogenous_attr[i] * np.ones(num_nodes)
            self.edge_weights[0, i, i] = 0

    def _get_num_weight_mats(self):
        return 1

    def __str__(self):
        return "node_attribute_sum_out"


class NodeAttrSumIn(ExWeightNumEdges):
    def __init__(self, exogenous_attr: Collection):
        super().__init__(exogenous_attr)
        self._is_directed = True

    def _calc_edge_weights(self):
        num_nodes = len(self.exogenous_attr)
        self.edge_weights = np.zeros((self._get_num_weight_mats(), num_nodes, num_nodes))
        for j in range(num_nodes):
            self.edge_weights[0, :, j] = self.exogenous_attr[j] * np.ones(num_nodes)
            self.edge_weights[0, j, j] = 0

    def _get_num_weight_mats(self):
        return 1

    def __str__(self):
        return "node_attribute_in"


class MetricsCollection:

    def __init__(self,
                 metrics: Collection[Metric],
                 is_directed: bool,
                 n_nodes: int,
                 fix_collinearity=True,
                 use_sparse_matrix=False,
                 collinearity_fixer_sample_size=1000,
                 # TODO: For tests only, find a better solution
                 do_copy_metrics=True):

        print("in MetricsCollection init")
        sys.stdout.flush()

        if not do_copy_metrics:
            self.metrics = tuple([metric for metric in metrics])
        else:
            self.metrics = tuple([deepcopy(metric) for metric in metrics])

        print("after metrics init")
        sys.stdout.flush()

        for m in self.metrics:
            m._n_nodes = n_nodes
            if hasattr(m, "_indices_to_ignore"):
                if m._indices_to_ignore:
                    cur_num_features = m._get_effective_feature_count()
                    if max(m._indices_to_ignore) >= cur_num_features or min(m._indices_to_ignore) <= -cur_num_features:
                        raise ValueError(
                            f"{str(m)} got indices to ignore {m._indices_to_ignore} which are out of bound for "
                            f"{cur_num_features} features it has")

        print("after indices_to_ignore loop")
        sys.stdout.flush()

        self.is_directed = is_directed
        for x in self.metrics:
            if x._is_directed != self.is_directed:
                model_is_directed_str = "a directed" if self.is_directed else "an undirected"
                metric_is_directed_str = "a directed" if x._is_directed else "an undirected"
                raise ValueError(f"Trying to initialize {model_is_directed_str} model with {metric_is_directed_str} "
                                 f"metric `{str(x)}`!")

        print("after is_directed loop")
        sys.stdout.flush()

        self.n_nodes = n_nodes

        self.use_sparse_matrix = use_sparse_matrix
        self.requires_graph = any([x.requires_graph for x in self.metrics])

        self._fix_collinearity = fix_collinearity
        self.collinearity_fixer_sample_size = collinearity_fixer_sample_size
        if self._fix_collinearity:
            self.collinearity_fixer(sample_size=self.collinearity_fixer_sample_size)

        # Returns the number of features that are being calculated. Since a single metric might return more than one
        # feature, the length of the statistics vector might be larger than the amount of metrics. Since it also depends
        # on the network size, n is a mandatory parameters. That's why we're using the get_effective_feature_count
        # function
        self.num_of_features = self.calc_num_of_features()

        self.num_of_metrics = len(self.metrics)
        self.metric_names = tuple([str(metric) for metric in self.metrics])
        self._has_dyadic_dependent_metrics = any([not x._is_dyadic_independent for x in self.metrics])

    def _delete_metric(self, metric: Metric):
        self.metrics = tuple([m for m in self.metrics if m != metric])
        self.requires_graph = any([x.requires_graph for x in self.metrics])

    def calc_num_of_features(self):
        return sum([metric._get_effective_feature_count() for metric in self.metrics])

    def get_metric(self, metric_name: str) -> Metric:
        """
        Get a metric instance
        """
        return self.metrics[self.metric_names.index(metric_name)]

    def get_metric_by_feat_idx(self, idx: int):
        cum_sum_num_feats = 0
        for m in self.metrics:
            cum_sum_num_feats += m._get_effective_feature_count()
            if cum_sum_num_feats > idx:
                return m

    def get_feature_idx_within_metric(self, idx: int):
        cum_sum_num_feats = 0
        for m_idx in range(len(self.metrics)):
            next_met_num_feats = self.metrics[m_idx]._get_effective_feature_count()
            if cum_sum_num_feats + next_met_num_feats > idx:
                # We want to return the index in the "full" array, namely regardless of ignored features. So, in case
                # there are indices that are ignored, we must take the returned index from the array of non-ignored
                # indices, to compensate for the ones ignored by the indexing of MetricCollection (which holds only
                # effective features, after ignoring).
                # For example - if we ignore the degree of the first node, and now want to ignore the degree of the
                # fifth node as well, we must return 4 for the metric to correctly ignore it. But it is the fourth
                # feature corresponding to the metric in the MetricCollection vector of features (not fifth, because the
                # first is missing, not returned by the Metric as it's ignored). By returning the fourth element from
                # the list of non-ignored indices, which is [1, 2, ..., n], we solve the problem.

                effective_idx_within_metric = idx - cum_sum_num_feats
                if hasattr(self.metrics[m_idx], "_indices_to_ignore"):
                    # The number of ignored indices + the number of used indices is the total number (without ignoring).
                    total_num_indices = len(self.metrics[m_idx]._indices_to_ignore) + next_met_num_feats
                    non_ignored_indices = [i for i in range(total_num_indices) if
                                           i not in self.metrics[m_idx]._indices_to_ignore]
                    # Return the index of the feature with relation to the whole set of features (without ignoring).
                    return non_ignored_indices[effective_idx_within_metric]
                else:
                    return effective_idx_within_metric
            else:
                cum_sum_num_feats += next_met_num_feats

    def collinearity_fixer(self, sample_size=1000, nonzero_thr=10**-1, ratio_threshold=10**-6, eigenvec_thr=10**-4):
        """
        Find collinearity between metrics in the collection.

        Currently this is a naive version that only handles the very simple cases.
        TODO: revisit the threshold and sample size
        """
        print("in collinearity fixer")
        sys.stdout.flush()

        is_linearly_dependent = True

        self.num_of_features = self.calc_num_of_features()

        print("updated num_of_features")
        sys.stdout.flush()

        # Sample networks from a maximum entropy distribution, for avoiding edge cases (such as a feature is 0 for
        # all networks in the sample).
        # sample = np.random.binomial(n=1, p=0.5, size=(self.n_nodes, self.n_nodes, sample_size)).astype(np.int8)
        sample = generate_binomial_tensor(self.n_nodes, sample_size)

        print("sampled networks")
        sys.stdout.flush()

        # Symmetrize samples if not directed
        if not self.is_directed:
            sample = np.round((sample + sample.transpose(1, 0, 2)) / 2)

        # Make sure the main diagonal is 0
        for i in range(self.n_nodes):
            for k in range(sample_size):
                sample[i, i, k] = 0

        # Calculate the features of the sample
        t1 = time.time()
        print("Started collecting samples")
        sample_features = self.calculate_sample_statistics(sample)
        t2 = time.time()
        print(f"done collecting samples. Took {t2 - t1} seconds")
        sys.stdout.flush()

        while is_linearly_dependent:
            self.num_of_features = self.calc_num_of_features()

            features_cov_mat = sample_features @ sample_features.T

            # Determine whether the matrix of features is invertible. If not - this means there is a non-trivial vector,
            # that when multiplied by the matrix gives the 0 vector. Namely, there is a single set of coefficients that
            # defines a non-trivial linear combination that equals 0, for *all* the sampled feature vectors. This means
            # the features are linearly dependent.
            eigen_vals, eigen_vecs = np.linalg.eigh(features_cov_mat)

            minimal_non_zero_eigen_val = np.min(np.abs(eigen_vals[np.abs(eigen_vals) > nonzero_thr]))
            small_eigen_vals_indices = np.where(np.abs(eigen_vals) / minimal_non_zero_eigen_val < ratio_threshold)[0]
            
            if small_eigen_vals_indices.size == 0:
                is_linearly_dependent = False
            else:
                # For each linear dependency (corresponding to an eigen vector with a low value), mark the indices of
                # features that are involved (identified by a non-zero coefficient in the eigen vector).
                dependent_features_flags = np.zeros((small_eigen_vals_indices.size, self.num_of_features))
                for i in range(small_eigen_vals_indices.size):
                    dependent_features_flags[
                        i, np.where(np.abs(eigen_vecs[:, small_eigen_vals_indices[i]]) > eigenvec_thr)[0]] = 1

                # Calculate the fraction of dependencies each feature is involved in.
                fraction_of_dependencies_involved = dependent_features_flags.mean(axis=0)

                # Sort the features (their indices) by the fraction of dependencies they are involved in (remove first
                # features that are involved in more dependencies). Break ties by the original order of the features in
                # the array (for the consistency of sorting. E.g, if we need to get rid of degree features, always
                # remove them by the order of nodes).
                removal_order = np.lexsort((np.arange(self.num_of_features), -fraction_of_dependencies_involved))

                # Iterate the metrics to find one with multiple features, namely effective number of features that is
                # larger than 1 ('trimmable'). We prefer to trim metrics rather than totally eliminate them from the
                # collection.
                i = 0
                cur_metric = self.get_metric_by_feat_idx(removal_order[i])
                is_trimmable = cur_metric._get_effective_feature_count() > 1
                while (not is_trimmable and i < removal_order.size - 1 and fraction_of_dependencies_involved[
                    removal_order[i]] > 0):
                    i += 1
                    cur_metric = self.get_metric_by_feat_idx(removal_order[i])
                    is_trimmable = cur_metric._get_effective_feature_count() > 1

                # If a trimmable metric was not found (i.e., all features that are involved in the dependency are of
                # metrics with an effective number of features of 1), totally remove the metric that is involved in most
                # dependencies.
                if not is_trimmable:
                    first_metric = self.get_metric_by_feat_idx(removal_order[0])
                    print(f"Removing the metric {str(first_metric)} from the collection to fix multi-collinearity")
                    self._delete_metric(metric=first_metric)

                    sample_features = np.delete(sample_features, removal_order[0], axis=0)

                else:
                    idx_to_delete = self.get_feature_idx_within_metric(removal_order[i])
                    print(f"Removing the {idx_to_delete} feature of {str(cur_metric)} to fix multi-collinearity")
                    cur_metric._indices_to_ignore.append(idx_to_delete)

                    sample_features = np.delete(sample_features, removal_order[i], axis=0)

            sys.stdout.flush()

    def calculate_statistics(self, W: np.ndarray):
        """
        Calculate the statistics of a graph, formally written as g(y).

        Parameters
        ----------
        W : np.ndarray
            A connectivity matrix.
        
        Returns
        -------
        statistics : np.ndarray
            An array of statistics
        """
        if self.requires_graph:
            G = connectivity_matrix_to_G(W, directed=self.is_directed)

        statistics = np.zeros(self.num_of_features)

        feature_idx = 0
        for metric in self.metrics:
            if metric.requires_graph:
                input = G
            else:
                input = W

            n_features_from_metric = metric._get_effective_feature_count()
            statistics[feature_idx:feature_idx + n_features_from_metric] = metric.calculate(input)
            feature_idx += n_features_from_metric

        return statistics

    def calc_change_scores(self, current_network: np.ndarray, indices: tuple):
        """
        Calculates the vector of change scores, namely g(net_2) - g(net_1)

        NOTE - this function assumes that the size current_network and self.n_nodes are the same, and doesn't validate
        it, due to runtime considerations. Currently, the only use of this function is within ERGM and
        NaiveMetropolisHastings, so this is fine.
        """
        if self.requires_graph:
            G1 = connectivity_matrix_to_G(current_network, directed=self.is_directed)

        change_scores = np.zeros(self.num_of_features)

        feature_idx = 0
        for metric in self.metrics:
            if metric.requires_graph:
                input = G1
            else:
                input = current_network

            n_features_from_metric = metric._get_effective_feature_count()
            change_scores[feature_idx:feature_idx + n_features_from_metric] = metric.calc_change_score(input, indices)
            feature_idx += n_features_from_metric

        return change_scores

    def calculate_sample_statistics(self, networks_sample: np.ndarray) -> np.ndarray:
        """
        Calculate the statistics over a sample of networks

        Parameters
        ----------
        networks_sample
            The networks sample - an array of n X n X sample_size
        Returns
        -------
        an array of the statistics vector per sample (num_features X sample_size)
        """
        if networks_sample.shape[0] != self.n_nodes:
            raise ValueError(
                f"Got a sample of networks of size {networks_sample.shape[0]}, but Metrics expect size {self.n_nodes}")

        num_of_samples = networks_sample.shape[2]
        features_of_net_samples = np.zeros((self.num_of_features, num_of_samples))

        if self.requires_graph:
            networks_as_graphs = [connectivity_matrix_to_G(W, self.is_directed) for W in networks_sample]

        if self.use_sparse_matrix:
            networks_as_sparse_tensor = np_tensor_to_sparse_tensor(networks_sample)

        feature_idx = 0
        for metric in self.metrics:
            n_features_from_metric = metric._get_effective_feature_count()

            if metric.requires_graph:
                networks = networks_as_graphs
            elif self.use_sparse_matrix:
                networks = networks_as_sparse_tensor
            else:
                networks = networks_sample

            features = metric.calculate_for_sample(networks)

            if isinstance(features, torch.Tensor):
                if features.is_sparse:
                    features = features.to_dense()
                features = features.numpy()

            features_of_net_samples[feature_idx:feature_idx + n_features_from_metric] = features
            feature_idx += n_features_from_metric

        return features_of_net_samples

    def calculate_change_scores_all_edges(self, current_network: np.ndarray):
        """
        Calculates the vector of change scores for every edge in the network.

        Parameters
        ----------
        current_network : np.ndarray
            The connectivity matrix of a (n,n) network.
        
        Returns
        -------
        change_scores : np.ndarray
            A matrix of size (n**2-n, num_of_features), where each row corresponds to the change scores of the i,j-th edges.
        """
        if self.requires_graph:
            G1 = connectivity_matrix_to_G(current_network, directed=self.is_directed)

        n_nodes = current_network.shape[0]
        num_edges = n_nodes * n_nodes - n_nodes
        change_scores = np.zeros((num_edges, self.num_of_features))

        feature_idx = 0
        for metric in self.metrics:
            if metric.requires_graph:
                input = G1
            else:
                input = current_network

            n_features_from_metric = metric._get_effective_feature_count()

            if hasattr(metric, "calculate_change_score_full_network"):
                change_scores[:,
                feature_idx:feature_idx + n_features_from_metric] = metric.calculate_change_score_full_network(
                    current_network)
            else:
                edge_idx = 0
                for i in range(n_nodes):
                    for j in range(n_nodes):
                        if i == j:
                            continue
                        indices = (i, j)
                        change_scores[edge_idx,
                        feature_idx:feature_idx + n_features_from_metric] = metric.calc_change_score(input, indices)
                        edge_idx += 1

            feature_idx += n_features_from_metric

        return change_scores

    def prepare_mple_data(self, observed_network: np.ndarray, edges_indices_lims: tuple[int] | None = None):
        if self.requires_graph:
            G1 = connectivity_matrix_to_G(observed_network, directed=self.is_directed)

        n_nodes = observed_network.shape[0]
        if edges_indices_lims is None:
            num_edges_to_take = n_nodes * n_nodes - n_nodes
            edges_indices_lims = (0, num_edges_to_take)
        else:
            num_edges_to_take = edges_indices_lims[1] - edges_indices_lims[0]
        Xs = np.zeros((num_edges_to_take, self.num_of_features))

        feature_idx = 0
        for metric in self.metrics:
            if metric.requires_graph:
                input = G1
            else:
                input = observed_network

            n_features_from_metric = metric._get_effective_feature_count()
            cur_regressors = metric.calculate_mple_regressors(input, edges_indices_lims=edges_indices_lims)
            print(
                f"metric name: {str(metric)}, num features: {n_features_from_metric}, current regressors shape: {cur_regressors.shape}")
            sys.stdout.flush()
            Xs[:, feature_idx:feature_idx + n_features_from_metric] = cur_regressors

            feature_idx += n_features_from_metric

        return Xs, observed_network[~np.eye(observed_network.shape[0], dtype=bool)].flatten()[
                   edges_indices_lims[0]:edges_indices_lims[1], None]

    def get_parameter_names(self):
        """
        Returns the names of the parameters of the metrics in the collection.
        """
        parameter_names = tuple()

        for metric in self.metrics:
<<<<<<< HEAD
            metric_name = str(metric)
            if metric._get_effective_feature_count() == 1:
                parameter_names += (metric_name,)
            else:
                for i in range(metric._get_total_feature_count()):
                    if i in metric._indices_to_ignore:
                        continue
                    parameter_names += (f"{metric_name}_{i + 1}",)

        return parameter_names
=======
            parameter_names += metric._get_metric_names()
            
        return parameter_names
    
    def get_ignored_features(self):
        parameter_names = tuple()

        for metric in self.metrics:
            parameter_names += metric._get_ignored_features()
            
        return parameter_names
>>>>>>> de2c5872
<|MERGE_RESOLUTION|>--- conflicted
+++ resolved
@@ -76,7 +76,6 @@
             result[:, i] = self.calculate(network)
         return result
 
-<<<<<<< HEAD
     def calculate_mple_regressors(self, observed_network: np.ndarray | nx.Graph, edges_indices_lims: tuple[int]):
         num_edges_to_take = edges_indices_lims[1] - edges_indices_lims[0]
         Xs = np.zeros((num_edges_to_take, self._get_effective_feature_count()))
@@ -100,7 +99,6 @@
                 if edge_idx == edges_indices_lims[1]:
                     return Xs
 
-=======
     def _get_metric_names(self):
         """
         Get the names of the features that this metric produces. Defaults to the name of the metric if the metric creates a single feature, and multiple
@@ -119,22 +117,20 @@
             for i in range(total_n_features):
                 if i in self._indices_to_ignore:
                     continue
-                parameter_names += (f"{str(self)}_{i+1}",)
+                parameter_names += (f"{str(self)}_{i + 1}",)
             return parameter_names
-    
+
     def _get_ignored_features(self):
         if len(self._indices_to_ignore) == 0:
             return tuple()
-        
+
         ignored_features = ()
         for i in range(self._get_total_feature_count()):
             if i in self._indices_to_ignore:
-                ignored_features += (f"{str(self)}_{i+1}",)
-        
+                ignored_features += (f"{str(self)}_{i + 1}",)
+
         return ignored_features
 
-                
->>>>>>> de2c5872
 
 class NumberOfEdgesUndirected(Metric):
     def __str__(self):
@@ -607,7 +603,6 @@
         change_scores = change_scores.astype(np.int8)
         return np.delete(change_scores, self._indices_to_ignore, axis=1)
 
-<<<<<<< HEAD
     def calculate_mple_regressors(self, observed_network: np.ndarray, edges_indices_lims: tuple[int]):
         num_edges_to_take = edges_indices_lims[1] - edges_indices_lims[0]
         Xs = np.zeros((num_edges_to_take, len(self.sorted_type_pairs)))
@@ -615,7 +610,7 @@
                                ~np.eye(self._edge_type_idx_assignment.shape[0], dtype=bool)].flatten() - 1
         Xs[np.arange(num_edges_to_take), nondiag_type_idx[edges_indices_lims[0]:edges_indices_lims[1]]] = 1
         return Xs
-=======
+
     def _get_metric_names(self):
         parameter_names = tuple()
 
@@ -626,22 +621,21 @@
                 continue
             type_pair = self.sorted_type_pairs[i][0] + "__" + self.sorted_type_pairs[i][1]
             parameter_names += (f"{metric_name}_{type_pair}",)
-        
+
         return parameter_names
 
     def _get_ignored_features(self):
         if len(self._indices_to_ignore) == 0:
             return tuple()
-        
+
         metric_name = str(self)
         ignored_features = ()
         for i in range(self._get_total_feature_count()):
             if i in self._indices_to_ignore:
                 type_pair = self.sorted_type_pairs[i][0] + "__" + self.sorted_type_pairs[i][1]
                 ignored_features += (f"{metric_name}_{type_pair}",)
-        
+
         return ignored_features
->>>>>>> de2c5872
 
 
 class NodeAttrSum(ExWeightNumEdges):
@@ -818,7 +812,8 @@
             else:
                 cum_sum_num_feats += next_met_num_feats
 
-    def collinearity_fixer(self, sample_size=1000, nonzero_thr=10**-1, ratio_threshold=10**-6, eigenvec_thr=10**-4):
+    def collinearity_fixer(self, sample_size=1000, nonzero_thr=10 ** -1, ratio_threshold=10 ** -6,
+                           eigenvec_thr=10 ** -4):
         """
         Find collinearity between metrics in the collection.
 
@@ -873,7 +868,7 @@
 
             minimal_non_zero_eigen_val = np.min(np.abs(eigen_vals[np.abs(eigen_vals) > nonzero_thr]))
             small_eigen_vals_indices = np.where(np.abs(eigen_vals) / minimal_non_zero_eigen_val < ratio_threshold)[0]
-            
+
             if small_eigen_vals_indices.size == 0:
                 is_linearly_dependent = False
             else:
@@ -1117,27 +1112,14 @@
         parameter_names = tuple()
 
         for metric in self.metrics:
-<<<<<<< HEAD
-            metric_name = str(metric)
-            if metric._get_effective_feature_count() == 1:
-                parameter_names += (metric_name,)
-            else:
-                for i in range(metric._get_total_feature_count()):
-                    if i in metric._indices_to_ignore:
-                        continue
-                    parameter_names += (f"{metric_name}_{i + 1}",)
+            parameter_names += metric._get_metric_names()
 
         return parameter_names
-=======
-            parameter_names += metric._get_metric_names()
-            
-        return parameter_names
-    
+
     def get_ignored_features(self):
         parameter_names = tuple()
 
         for metric in self.metrics:
             parameter_names += metric._get_ignored_features()
-            
-        return parameter_names
->>>>>>> de2c5872
+
+        return parameter_names