--- conflicted
+++ resolved
@@ -8,7 +8,6 @@
 from numba import njit
 
 from utils import *
-import time
 
 class Metric(ABC):
     def __init__(self, requires_graph=False):
@@ -482,11 +481,8 @@
         # the amount of metrics. Since it also depends on the network size, n is a mandatory parameters. That's why we're using the get_effective_feature_count function
         self.num_of_features = sum([metric.get_effective_feature_count(self.n_nodes) for metric in self.metrics])
 
-<<<<<<< HEAD
         self._has_dyadic_dependent_metrics = any([not x._is_dyadic_independent for x in self.metrics])
-=======
         self.use_sparse_matrix = use_sparse_matrix
->>>>>>> 0a32bf5a
 
     def get_metric(self, metric_name: str) -> Metric:
         """
