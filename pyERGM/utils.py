--- conflicted
+++ resolved
@@ -604,74 +604,6 @@
     return first_part_indices, second_part_indices
 
 
-<<<<<<< HEAD
-=======
-def predict_multi_class_logistic_regression(Xs, thetas):
-    return softmax(Xs @ thetas, axis=1)
-
-
-def log_likelihood_multi_class_logistic_regression(true_labels, predictions, reduction='sum', log_base=np.exp(1), eps=1e-10):
-    predictions = np.maximum(predictions, eps)
-    individual_data_samples_minus_cross_ent = ((np.log(predictions) / np.log(log_base)) * true_labels).sum(axis=1)
-    if reduction == 'none':
-        return individual_data_samples_minus_cross_ent
-    elif reduction == 'sum':
-        return individual_data_samples_minus_cross_ent.sum()
-    elif reduction == 'mean':
-        return individual_data_samples_minus_cross_ent.mean()
-    else:
-        raise ValueError(f"reduction {reduction} not supported, options are 'none', 'sum', or 'mean'")
-
-
-def minus_log_likelihood_multi_class_logistic_regression(thetas, Xs, ys):
-    return -log_likelihood_multi_class_logistic_regression(ys, predict_multi_class_logistic_regression(Xs, thetas))
-
-
-def minus_log_likelihood_gradient_multi_class_logistic_regression(thetas, Xs, ys):
-    prediction = predict_multi_class_logistic_regression(Xs, thetas)
-    num_features = Xs.shape[-1]
-    return -(ys - prediction).flatten() @ Xs.reshape(-1, num_features)
-
-
-def mple_reciprocity_logistic_regression_optimization(metrics_collection, observed_networks: np.ndarray,
-                                                      initial_thetas: np.ndarray | None = None,
-                                                      optimization_method: str = 'L-BFGS-B'):
-    def _after_optim_iteration_callback(intermediate_result: OptimizeResult):
-        nonlocal iteration
-        iteration += 1
-        cur_time = time.time()
-        print(f'iteration: {iteration}, time from start '
-              f'training: {cur_time - start_time} '
-              f'log10 likelihood: {-intermediate_result.fun / np.log(10)}')
-        sys.stdout.flush()
-
-    iteration = 0
-    start_time = time.time()
-    print("optimization started")
-    sys.stdout.flush()
-
-    observed_networks = expand_net_dims(observed_networks)
-    Xs = metrics_collection.prepare_mple_reciprocity_regressors()
-    ys = metrics_collection.prepare_mple_reciprocity_labels(observed_networks)
-
-    num_features = metrics_collection.calc_num_of_features()
-    if initial_thetas is None:
-        thetas = np.random.rand(num_features)
-    else:
-        thetas = initial_thetas.copy()
-
-    if optimization_method == "L-BFGS-B":
-        res = minimize(minus_log_likelihood_multi_class_logistic_regression, thetas, args=(Xs, ys),
-                       jac=minus_log_likelihood_gradient_multi_class_logistic_regression, method="L-BFGS-B",
-                       callback=_after_optim_iteration_callback)
-    else:
-        raise ValueError(
-            f"Unsupported optimization method: {optimization_method}. Options are: L-BFGS-B")
-    pred = predict_multi_class_logistic_regression(Xs, res.x)
-    return res.x, pred, res.success
-
-
->>>>>>> fc81e40e
 def num_dyads_to_num_nodes(num_dyads):
     """
     x = num_dyads
