--- conflicted
+++ resolved
@@ -94,15 +94,12 @@
                                                          'num_samples_per_job_collinearity_fixer', 5),
                                                      ratio_threshold_collinearity_fixer=kwargs.get(
                                                          'ratio_threshold_collinearity_fixer', 5e-6),
-<<<<<<< HEAD
-                                                     mask=self._mask)
+                                                     nonzero_threshold_collinearity_fixer=kwargs.get(
+                                                         'nonzero_threshold_collinearity_fixer', 0.1),
+                                                     mask=self._mask,
+                                                     )
         if "MPLE" != self._metrics_collection.choose_optimization_scheme() and self._mask is not None:
             raise NotImplementedError("Masking is currently supported only for edge independent models.")
-=======
-                                                     nonzero_threshold_collinearity_fixer=kwargs.get(
-                                                         'nonzero_threshold_collinearity_fixer', 0.1),
-                                                     )
->>>>>>> ee15635c
 
         self.n_node_features = self._metrics_collection.n_node_features
         self.node_feature_names = self._metrics_collection.node_feature_names.copy()
