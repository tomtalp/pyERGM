--- conflicted
+++ resolved
@@ -492,7 +492,6 @@
 
                     # TODO - implement `convergence_results` for this kind of convergence
                     break
-<<<<<<< HEAD
                 
             elif convergence_criterion == "observed_bootstrap":
                 confidence = kwargs.get("bootstrap_convergence_confidence", 0.95)
@@ -529,38 +528,6 @@
                 if convergence_results["success"]:
                     print(f"Reached a confidence of {kwargs.get('bootstrap_convergence_confidence', 0.95)} with the bootstrap convergence "
                           f"test! The model is likely to be up to {kwargs.get('bootstrap_convergence_stds_away_thr', 1)} stds from "
-=======
-            elif convergence_criterion == "observed_bootstrap":
-                t1 = time.time()
-                # TODO: maybe we don't want to test convergence each iteration, but only after some heuristic criteria
-                #  have been met (e.g. small gradient, once in a while also after starting the test etc.).
-                num_model_sub_samples = kwargs.get("num_model_sub_samples", 100)
-                model_subsample_size = kwargs.get("model_subsample_size", 1000)
-                mahalanobis_dists = np.zeros(num_model_sub_samples)
-
-                sub_sample_indices = np.random.choice(np.arange(mcmc_sample_size),
-                                                      size=num_model_sub_samples * model_subsample_size)
-
-                sub_samples = networks_for_sample[:, :, sub_sample_indices]
-                sub_samples_features = self._metrics_collection.calculate_sample_statistics(sub_samples)
-                mean_per_subsample = sub_samples_features.reshape(num_of_features, num_model_sub_samples,
-                                                                  model_subsample_size).mean(axis=2)
-
-                for cur_subsam_idx in range(num_model_sub_samples):
-                    sub_sample_mean = mean_per_subsample[:, cur_subsam_idx]
-                    mahalanobis_dists[cur_subsam_idx] = mahalanobis(observed_features, sub_sample_mean,
-                                                                    inv_observed_covariance)
-
-                bootstrap_convergence_confidence = kwargs.get("bootstrap_convergence_confidence", 0.95)
-                bootstrap_convergence_num_stds_away_thr = kwargs.get("bootstrap_convergence_num_stds_away_thr", 1)
-                empirical_threshold = np.quantile(mahalanobis_dists, bootstrap_convergence_confidence)
-                t2 = time.time()
-                print(f"Bootstrap convergence test = {empirical_threshold},  took {t2 - t1} seconds")
-
-                if bootstrap_convergence_num_stds_away_thr > empirical_threshold:
-                    print(f"Reached a confidence of {bootstrap_convergence_confidence} with the bootstrap convergence "
-                          f"test! The model is likely to be up to {bootstrap_convergence_num_stds_away_thr} stds from "
->>>>>>> 69f0e4a4
                           f"the data, according to the estimated data variability DONE! ")
                     grads = grads[:i]
                     break
