from abc import ABC, abstractmethod
from typing import Collection, Callable, Sequence, Any
from copy import deepcopy
import numpy as np
import pandas as pd
import sys
from scipy.spatial.distance import pdist, squareform

from pyERGM.utils import *
from pyERGM.cluster_utils import *

from memory_profiler import profile


class Metric(ABC):
    def __init__(self, requires_graph=False, metric_type='binary_edge', metric_node_feature=None):
        self.requires_graph = requires_graph
        # Each metric either expects directed or undirected graphs. This field should be initialized in the constructor
        # and should not change.
        self._is_directed = None
        self._is_dyadic_independent = True
        self._n_nodes = None
        self._indices_to_ignore = None
        self._metric_type = metric_type  # can have values "node", "binary_edge", "non_binary_edge"
        if self._metric_type not in ['node', 'binary_edge', 'binary_edge']:
            raise ValueError(
                f"invalid metric type: {self._metric_type}. Should be one of: 'node', 'binary_edge', 'binary_edge'")

        self.metric_node_feature = metric_node_feature  # relevant only if metric_type='node'

    def initialize_indices_to_ignore(self):
        self._indices_to_ignore = np.array([False] * self._get_total_feature_count())

        if hasattr(self, "_indices_from_user") and self._indices_from_user is not None:
            self.update_indices_to_ignore(self._indices_from_user)

    def _handle_indices_to_ignore(self, res, axis=0):
        if self._indices_to_ignore is None:
            return res

        if axis > 1:
            raise ValueError("Axis should be 0 or 1")
        if axis == 1:
            return res[:, ~self._indices_to_ignore]
        return res[~self._indices_to_ignore]

    @abstractmethod
    def calculate(self, input: np.ndarray | nx.Graph):
        pass

    def _get_effective_feature_count(self):
        """
        How many features does this metric produce. Defaults to 1.
        """
        if self._indices_to_ignore is None:
            return self._get_total_feature_count()
        return np.sum(~self._indices_to_ignore)

    def _get_total_feature_count(self):
        """
        How many features does this metric produce, including the ignored ones. Defaults to 1
        """
        return 1

    def update_indices_to_ignore(self, indices_to_ignore):
        self._indices_to_ignore[indices_to_ignore] = True

    def calc_change_score(self, current_network: np.ndarray | nx.Graph, indices: tuple):
        """
        The default naive way to calculate the change score (namely, the difference in statistics) of a pair of
        networks.

        The newly proposed network is created by flipping the edge denoted by `indices`

        Returns
        -------
        statistic of proposed_network minus statistic of current_network.
        """
        i, j = indices
        if self.requires_graph:
            proposed_network = current_network.copy()
            if proposed_network.has_edge(i, j):
                proposed_network.remove_edge(i, j)
            else:
                proposed_network.add_edge(i, j)
        else:
            proposed_network = current_network.copy()
            proposed_network[i, j] = 1 - proposed_network[i, j]

            if not self._is_directed:
                proposed_network[j, i] = 1 - proposed_network[j, i]

        proposed_network_stat = self.calculate(proposed_network)
        current_network_stat = self.calculate(current_network)
        return proposed_network_stat - current_network_stat

    def calculate_for_sample(self, networks_sample: np.ndarray | Collection[nx.Graph]):
        num_of_samples = networks_sample.shape[2]

        result = np.zeros((self._get_effective_feature_count(), num_of_samples))
        for i in range(num_of_samples):
            network = networks_sample[i] if self.requires_graph else networks_sample[:, :, i]
            result[:, i] = self.calculate(network)
        return result

    def calculate_mple_regressors(self, observed_network: np.ndarray | nx.Graph, edges_indices_lims: tuple[int, int]):
        num_edges_to_take = edges_indices_lims[1] - edges_indices_lims[0]
        Xs = np.zeros((num_edges_to_take, self._get_effective_feature_count()))
        edge_idx = 0

        if self._is_directed:
            for i in range(self._n_nodes):
                for j in range(self._n_nodes):
                    if i == j:
                        continue
                    if edge_idx < edges_indices_lims[0]:
                        edge_idx += 1
                        continue
                    indices = (i, j)
                    observed_edge_off = observed_network.copy()
                    if self.requires_graph:
                        if observed_edge_off.has_edge(i, j):
                            observed_edge_off.remove_edge(i, j)
                    else:
                        observed_edge_off[i, j] = 0

                    Xs[edge_idx - edges_indices_lims[0]] = self.calc_change_score(observed_edge_off, indices)
                    edge_idx += 1
                    if edge_idx == edges_indices_lims[1]:
                        return Xs

        else:
            Xs = np.zeros((num_edges_to_take, self._get_effective_feature_count()))
            for i in range(self._n_nodes - 1):
                for j in range(i + 1, self._n_nodes):
                    if edge_idx < edges_indices_lims[0]:
                        edge_idx += 1
                        continue

                    indices = (i, j)

                    observed_edge_off = observed_network.copy()
                    if self.requires_graph:
                        if observed_edge_off.has_edge(i, j):
                            observed_edge_off.remove_edge(i, j)
                    else:
                        observed_edge_off[i, j] = 0
                        observed_edge_off[j, i] = 0

                    Xs[edge_idx - edges_indices_lims[0]] = self.calc_change_score(observed_edge_off, indices)
                    edge_idx += 1
                    if edge_idx == edges_indices_lims[1]:
                        return Xs

    def _get_metric_names(self):
        """
        Get the names of the features that this metric produces. Defaults to the name of the metric if the metric creates a single feature, and multiple
        names if the metric creates multiple features.

        Returns
        -------
        parameter_names: tuple
            A tuple of strings, each string is the name of a parameter that this metric produces.
        """
        total_n_features = self._get_total_feature_count()
        if total_n_features == 1:
            return (str(self),)
        else:
            parameter_names = ()
            for i in range(total_n_features):
                if self._indices_to_ignore is not None and self._indices_to_ignore[i]:
                    continue
                parameter_names += (f"{str(self)}_{i + 1}",)
            return parameter_names

    def _get_ignored_features(self):
        if self._indices_to_ignore is None or not np.any(self._indices_to_ignore):
            return tuple()

        ignored_features = ()
        for i in range(self._get_total_feature_count()):
            if self._indices_to_ignore is not None and self._indices_to_ignore[i]:
                ignored_features += (f"{str(self)}_{i + 1}",)

        return ignored_features

    def _calc_bootstrapped_scalar_feature(self, first_halves_to_use: np.ndarray,
                                          first_halves_indices: np.ndarray[int], second_halves_indices: np.ndarray[int],
                                          max_feature_val_calculator: Callable):
        num_nodes_in_observed = first_halves_indices.shape[0] + second_halves_indices.shape[0]
        num_nodes_in_first_half = first_halves_indices.shape[0]
        max_feature_in_observed = max_feature_val_calculator(num_nodes_in_observed)
        max_feature_in_first_half = max_feature_val_calculator(num_nodes_in_first_half)
        return self.calculate_for_sample(
            first_halves_to_use) * max_feature_in_observed / max_feature_in_first_half


class NumberOfEdges(Metric):
    def __str__(self):
        raise NotImplementedError

    def __init__(self):
        super().__init__(requires_graph=False)
        self._is_dyadic_independent = True

    @staticmethod
    def _get_num_edges_in_mat_factor() -> int:
        """
        A getter to normalize calculations for directed/undirected graphs in children classes
        """
        raise NotImplementedError(
            "This class is abstract by nature, please use either NumberOfEdgesUndirected or NumberOfEdgesDirected"
        )

    def calculate(self, W: np.ndarray):
        return np.sum(W) // self._get_num_edges_in_mat_factor()

    @staticmethod
    @njit
    def calc_change_score(current_network: np.ndarray, indices: tuple):
        return -1 if current_network[indices[0], indices[1]] else 1

    def calculate_for_sample(self, networks_sample: np.ndarray | torch.Tensor):
        """
        Sum each matrix over all matrices in sample
        """
        return networks_sample.sum(axis=(0, 1)) // self._get_num_edges_in_mat_factor()

    @staticmethod
    @njit
    def calculate_mple_regressors(observed_network: np.ndarray, edges_indices_lims: tuple[int, int]):
        return np.ones((edges_indices_lims[1] - edges_indices_lims[0], 1))

    def calculate_bootstrapped_features(self, first_halves_to_use: np.ndarray,
                                        second_halves_to_use: np.ndarray,
                                        first_halves_indices: np.ndarray[int], second_halves_indices: np.ndarray[int]):
        """
        Calculates the bootstrapped number of edges, by counting edges in the sampled subnetworks, and normalizing by
        network size (i.e., calculating the fraction of existing edges out of all possible ones in sampled subnetworks,
        and multiplying by the number of possible edges in the full observed network).
        Parameters
        ----------
        first_halves_to_use
            Multiple samples of subnetworks of an observed network, representing the connectivity between half of the
            nodes in the large network.
        second_halves_to_use
            The subnetworks formed by the complementary set of nodes of the large network for each sample.
        first_halves_indices
            The indices of the nodes in the first half of the large network for each sample, according to the ordering
            of the nodes in the large network.
        second_halves_indices
            The indices of the nodes in the second half of the large network for each sample, according to the ordering

        Returns
        -------
        Properly normalized statistics of subnetworks of an observed network.
        """
        return self._calc_bootstrapped_scalar_feature(first_halves_to_use, first_halves_indices, second_halves_indices,
                                                      lambda n: n * (n - 1) / self._get_num_edges_in_mat_factor())


class NumberOfEdgesUndirected(NumberOfEdges):
    def __str__(self):
        return "num_edges_undirected"

    @profile
    def __init__(self):
        super().__init__()
        self._is_directed = False

    @staticmethod
    def _get_num_edges_in_mat_factor() -> int:
        return 2


class NumberOfEdgesDirected(NumberOfEdges):
    def __str__(self):
        return "num_edges_directed"

    def __init__(self):
        super().__init__()
        self._is_directed = True

    @staticmethod
    def _get_num_edges_in_mat_factor() -> int:
        return 1


# TODO: change the name of this one to undirected and implement also a directed version?
class NumberOfTriangles(Metric):
    def __str__(self):
        return "num_triangles"

    def __init__(self):
        super().__init__(requires_graph=False)
        self._is_directed = False
        self._is_dyadic_independent = False

    def calculate(self, W: np.ndarray):
        if not np.all(W.T == W):
            raise ValueError("NumOfTriangles not implemented for directed graphs")
        # the (i,j)-th entry of W^3 counts the number of 3-length paths from node i to node j. Thus, the i-th element on
        # the diagonal counts the number of triangles that node 1 is part of (3-length paths from i to itself). As the
        # graph is undirected, we get that each path is counted twice ("forward and backwards"), thus the division by 2.
        # Additionally, each triangle is counted 3 times by diagonal elements (once for each node that takes part in
        # forming it), thus the division by 3.
        return (np.linalg.matrix_power(W, 3)).diagonal().sum() // (3 * 2)

    def calc_change_score(self, current_network: np.ndarray, indices: tuple):
        # The triangles that are affected by the edge toggling are those that involve it, namely, if the (i,j)-th edge
        # is toggled, the change in absolute value equals to the number of nodes k for which the edges (i,k) and (j,k)
        # exist. This is equivalent to the number of 2-length paths from i to j, which is the (i,j)-th entry of W^2.
        # If the edge is turned on, the change is positive, and otherwise negative.

        sign = -1 if current_network[indices[0], indices[1]] else 1
        return sign * np.dot(current_network[indices[0]], current_network[:, indices[1]])

    def calculate_for_sample(self, networks_sample: np.ndarray):
        return np.einsum('ijk,jlk,lik->k', networks_sample, networks_sample, networks_sample) // (3 * 2)


class BaseDegreeVector(Metric):
    """
    A base class for calculating a degree vector for a network.
    To avoid multicollinearity with other features, an optional parameter `indices_to_ignore` can be used to specify
    which indices the calculation ignores.
    """

    def __init__(self, is_directed: bool, indices_from_user=None):
        super().__init__(requires_graph=False)

        self._indices_from_user = indices_from_user.copy() if indices_from_user is not None else None

        self._is_directed = is_directed

    def _get_total_feature_count(self):
        return self._n_nodes

    def calculate_bootstrapped_features(self, first_halves_to_use: np.ndarray,
                                        second_halves_to_use: np.ndarray,
                                        first_halves_indices: np.ndarray[int], second_halves_indices: np.ndarray[int]):
        """
        Calculates the bootstrapped degree, by counting the connections of each node in the sampled subnetworks, and
        normalizing by network size (i.e., calculating the fraction of existing edges out of all possible ones for each
        node in sampled subnetworks, and multiplying by the number of possible edges of a single node in the full
        observed network).
        Each node appears in one of the sub-samples, so both are used, and the indices are used to order the calculated
        values in the entire features vector.
        Parameters
        ----------
        first_halves_to_use
            Multiple samples of subnetworks of an observed network, representing the connectivity between half of the
            nodes in the large network.
        second_halves_to_use
            The subnetworks formed by the complementary set of nodes of the large network for each sample.
        first_halves_indices
            The indices of the nodes in the first half of the large network for each sample, according to the ordering
            of the nodes in the large network.
        second_halves_indices
            The indices of the nodes in the second half of the large network for each sample, according to the ordering

        Returns
        -------
        Properly normalized statistics of subnetworks of an observed network.
        """
        num_nodes_in_observed = first_halves_indices.shape[0] + second_halves_indices.shape[0]
        num_nodes_in_first_half = first_halves_indices.shape[0]
        num_nodes_in_second_half = second_halves_indices.shape[0]

        # NOTE! we want the estimated covariance matrix from the bootstrap to match the dimension of samples from the
        # model during optimization, so we must first calculate the degrees for all the nodes (thus the initialization
        # of a new instance, which makes sure that no indices are ignored), and then ignore the indices that will be
        # removed by the metric.
        fresh_instance = self.__class__()  # No child class has a `is_directed` input to the constructor.
        degrees_first_halves = fresh_instance.calculate_for_sample(first_halves_to_use) * (
                num_nodes_in_observed - 1) / (num_nodes_in_first_half - 1)
        fresh_instance._n_nodes = num_nodes_in_second_half
        degrees_second_halves = fresh_instance.calculate_for_sample(second_halves_to_use) * (
                num_nodes_in_observed - 1) / (num_nodes_in_second_half - 1)
        num_sub_samples = first_halves_to_use.shape[2]
        bootstrapped_degrees = np.zeros((self._n_nodes, num_sub_samples))
        bootstrapped_degrees[first_halves_indices, np.arange(num_sub_samples)] = degrees_first_halves
        bootstrapped_degrees[second_halves_indices, np.arange(num_sub_samples)] = degrees_second_halves
        return self._handle_indices_to_ignore(bootstrapped_degrees)


class InDegree(BaseDegreeVector):
    """
    Calculate the in-degree of each node in a directed graph.
    """

    def __str__(self):
        return "indegree"

    def __init__(self, indices_from_user=None):
        super().__init__(is_directed=True, indices_from_user=indices_from_user)
        self._is_dyadic_independent = True

    def calculate(self, W: np.ndarray):
        return self._handle_indices_to_ignore(W.sum(axis=0))

    def calc_change_score(self, current_network: np.ndarray, indices: tuple):
        n = current_network.shape[0]
        diff = np.zeros(n)
        i, j = indices

        sign = -1 if current_network[i, j] else 1

        diff[j] = sign
        return self._handle_indices_to_ignore(diff)

    def calculate_for_sample(self, networks_sample: np.ndarray | torch.Tensor):
        summed_tensor = networks_sample.sum(axis=0)

        if isinstance(networks_sample, torch.Tensor) and networks_sample.is_sparse:
            n_nodes = networks_sample.shape[0]
            n_samples = networks_sample.shape[2]

            indices = self._handle_indices_to_ignore(summed_tensor.indices(), axis=1)
            values = self._handle_indices_to_ignore(summed_tensor.values())
            return torch.sparse_coo_tensor(indices, values, (n_nodes, n_samples))
        else:
            return self._handle_indices_to_ignore(summed_tensor)


class OutDegree(BaseDegreeVector):
    """
    Calculate the out-degree of each node in a directed graph.
    """

    def __str__(self):
        return "outdegree"

    def __init__(self, indices_from_user=None):
        super().__init__(is_directed=True, indices_from_user=indices_from_user)
        self._is_dyadic_independent = True

    def calculate(self, W: np.ndarray):
        return self._handle_indices_to_ignore(W.sum(axis=1))

    def calc_change_score(self, current_network: np.ndarray, indices: tuple):
        n = current_network.shape[0]
        diff = np.zeros(n)
        i, j = indices

        sign = -1 if current_network[i, j] else 1

        diff[i] = sign
        return self._handle_indices_to_ignore(diff)

    def calculate_for_sample(self, networks_sample: np.ndarray | torch.Tensor):
        summed_tensor = networks_sample.sum(axis=1)

        if isinstance(networks_sample, torch.Tensor) and networks_sample.is_sparse:
            n_nodes = networks_sample.shape[0]
            n_samples = networks_sample.shape[2]

            indices = self._handle_indices_to_ignore(summed_tensor.indices(), axis=1)
            values = self._handle_indices_to_ignore(summed_tensor.values())
            return torch.sparse_coo_tensor(indices, values, (n_nodes, n_samples))
        else:
            return self._handle_indices_to_ignore(summed_tensor)


class UndirectedDegree(BaseDegreeVector):
    """
    Calculate the degree of each node in an undirected graph.
    """

    def __str__(self):
        return "undirected_degree"

    def __init__(self, indices_from_user=None):
        super().__init__(is_directed=False, indices_from_user=indices_from_user)
        self._is_dyadic_independent = True

    def calculate(self, W: np.ndarray):
        return self._handle_indices_to_ignore(W.sum(axis=0))

    def calculate_for_sample(self, networks_sample: np.ndarray):
        return self._handle_indices_to_ignore(networks_sample.sum(axis=0))


class Reciprocity(Metric):
    """
    The Reciprocity metric takes the connectivity matrix of a directed graph, and returns a vector
    of size n-choose-2 indicating whether nodes i,j are connected. i.e. $ y_{i, j} \cdot y_{j, i} $
    for every possible pair of nodes   
    """

    def __str__(self):
        return "reciprocity"

    def __init__(self):
        super().__init__(requires_graph=False)
        self._is_directed = True
        self._is_dyadic_independent = False

    def calculate(self, W: np.ndarray):
        return (W * W.T)[np.triu_indices(W.shape[0], 1)]

    def _get_total_feature_count(self):
        # n choose 2
        return self._n_nodes * (self._n_nodes - 1) // 2

    def calc_change_score(self, current_network: np.ndarray, indices: tuple):
        # Note: we intentionally initialize the whole matrix and return np.triu_indices() by the end (rather than
        # initializing an array of zeros of size n choose 2) to ensure compliance with the indexing returned by
        # the calculate method.
        i, j = indices
        all_changes = np.zeros(current_network.shape)
        min_idx = min(indices)
        max_idx = max(indices)

        if current_network[j, i] and not current_network[i, j]:
            all_changes[min_idx, max_idx] = 1
        elif current_network[j, i] and current_network[i, j]:
            all_changes[min_idx, max_idx] = -1
        return all_changes[np.triu_indices(all_changes.shape[0], 1)]


class TotalReciprocity(Metric):
    """
    Calculates how many reciprocal connections exist in a network  
    """

    def __str__(self):
        return "total_reciprocity"

    def __init__(self):
        super().__init__(requires_graph=False)
        self._is_directed = True
        self._is_dyadic_independent = False

    def calculate(self, W: np.ndarray):
        return (W * W.T).sum() / 2

    @staticmethod
    @njit
    def calc_change_score(current_network: np.ndarray, indices: tuple):
        i, j = indices

        if current_network[j, i] and not current_network[i, j]:
            return 1
        elif current_network[j, i] and current_network[i, j]:
            return -1
        else:
            return 0

    @staticmethod
    # @njit # Not supporting neither np.einsum nor sparse torch
    def calculate_for_sample(networks_sample: np.ndarray | torch.Tensor):
        if isinstance(networks_sample, torch.Tensor) and networks_sample.is_sparse:
            transposed_sparse_tensor = transpose_sparse_sample_matrices(networks_sample)
            return torch.sum(networks_sample * transposed_sparse_tensor, axis=(0, 1)) / 2
        elif isinstance(networks_sample, np.ndarray):
            return np.einsum("ijk,jik->k", networks_sample, networks_sample) / 2
        else:
            raise ValueError(f"Unsupported type of sample: {type(networks_sample)}! Supported types are np.ndarray and "
                             f"torch.Tensor with is_sparse=True")

    def calculate_bootstrapped_features(self, first_halves_to_use: np.ndarray,
                                        second_halves_to_use: np.ndarray,
                                        first_halves_indices: np.ndarray[int], second_halves_indices: np.ndarray[int]):
        """
        Calculates the bootstrapped number of reciprocal dyads, by counting such pairs in the sampled subnetworks, and
        normalizing by network size (i.e., calculating the fraction of existing reciprocal dyads out of all possible
        ones in sampled subnetworks, and multiplying by the number of possible reciprocal dyads in the full observed
        network).
        Parameters
        ----------
        first_halves_to_use
            Multiple samples of subnetworks of an observed network, representing the connectivity between half of the
            nodes in the large network.
        second_halves_to_use
            The subnetworks formed by the complementary set of nodes of the large network for each sample.
        first_halves_indices
            The indices of the nodes in the first half of the large network for each sample, according to the ordering
            of the nodes in the large network.
        second_halves_indices
            The indices of the nodes in the second half of the large network for each sample, according to the ordering

        Returns
        -------
        Properly normalized statistics of subnetworks of an observed network.
        """
        return self._calc_bootstrapped_scalar_feature(first_halves_to_use, first_halves_indices, second_halves_indices,
                                                      lambda n: n * (n - 1) / 2)


class ExWeightNumEdges(Metric):
    """
    Weighted sum of the number of edges, based on exogenous attributes.
    """

    # TODO: Collection doesn't necessarily support __getitem__, find a typing hint of a sized Iterable that does.
    def __init__(self, exogenous_attr: Collection):
        super().__init__(requires_graph=False)
        self.exogenous_attr = exogenous_attr
        self.edge_weights = None
        self._calc_edge_weights()

    @abstractmethod
    def _calc_edge_weights(self):
        ...

    @abstractmethod
    def _get_num_weight_mats(self):
        ...

    def _get_total_feature_count(self):
        return self._get_num_weight_mats()

    def calc_change_score(self, current_network: np.ndarray, indices: tuple):
        sign = -1 if current_network[indices[0], indices[1]] else 1
        return sign * self._handle_indices_to_ignore(self.edge_weights)[:, indices[0], indices[1]]

    def calculate(self, input: np.ndarray):
        # TODO - Since most of our focus is on the `calculate_for_sample` functions,
        #  we can convert all individual calculate(x) functions to calculate_for_sample([x])
        #  and reuse code.
        res = np.einsum('ij,kij->k', input, self.edge_weights)
        if not self._is_directed:
            res = res / 2
        return self._handle_indices_to_ignore(res)

    def calculate_for_sample(self, networks_sample: np.ndarray):
        res = self._numba_calculate_for_sample(networks_sample, self.edge_weights)
        if not self._is_directed:
            res = res / 2
        return self._handle_indices_to_ignore(res)

    @staticmethod
    @njit
    def _numba_calculate_for_sample(networks_sample: np.ndarray, edge_weights: np.ndarray):
        reshaped_edge_weights = edge_weights.reshape(edge_weights.shape[0], -1).astype(np.float64)
        reshaped_networks_sample = networks_sample.reshape(-1, networks_sample.shape[2]).astype(np.float64)

        res = reshaped_edge_weights @ reshaped_networks_sample

        return res

    def calculate_mple_regressors(self, observed_network: np.ndarray, edges_indices_lims: tuple[int, int]):
        # edge_weights shape is (num_weight_mats, n_nodes, n_nodes), the desired outcome is in the shape: (n_nodes**2 - n_nodes, num_weight_mats)
        num_nodes = len(self.exogenous_attr)
        if self._is_directed:
            Xs = self.edge_weights[:, np.eye(num_nodes) == 0].transpose()
        else:
            up_triangle_indices = np.triu_indices(num_nodes, k=1)
            Xs = self.edge_weights[:, up_triangle_indices[0], up_triangle_indices[1]].transpose()
        return Xs[edges_indices_lims[0]:edges_indices_lims[1], :]


class NumberOfEdgesTypes(Metric):
    """
    An abstract metric to count how many edges exist between different node types in a graph (directed or undirected).
    """

    not_implemented_error_message = (
            "This class is abstract by nature, please use either " +
            "NumberOfEdgesTypesUndirected or NumberOfEdgesTypesDirected"
    )

    def __str__(self):
        raise NotImplementedError(NumberOfEdgesTypes.not_implemented_error_message)

    @staticmethod
    def _get_num_edges_in_mat_factor() -> int:
        """
        A getter to normalize calculations for directed/undirected graphs in children classes
        """
        raise NotImplementedError(NumberOfEdgesTypes.not_implemented_error_message)

    def _calc_type_pairs_indices(self):
        """
        Calculate a mapping between node type pairs (edge pairs) and their indices in the sorted type paris list.
        """
        self._sorted_type_pairs_indices = None
        raise NotImplementedError(NumberOfEdgesTypes.not_implemented_error_message)

    def _get_total_feature_count(self):
        raise NotImplementedError(NumberOfEdgesTypes.not_implemented_error_message)

<<<<<<< HEAD
    @profile
    def __init__(self, exogenous_attr: Collection, indices_from_user=None):
=======
    def _get_flattened_edge_type_idx_assignment(self):
        """
        Get the flattened version of the matrix that stores the edge type (node type pair) index for every entry in the
        matrix.
        """
        raise NotImplementedError(NumberOfEdgesTypes.not_implemented_error_message)

    def __init__(self, exogenous_attr: Sequence[Any], indices_from_user=None):
>>>>>>> a428a469
        self.exogenous_attr = exogenous_attr

        self.unique_types = sorted(list(set(self.exogenous_attr)))

        self._indices_from_user = indices_from_user.copy() if indices_from_user is not None else None
        super().__init__()

        self._effective_feature_count = self._get_effective_feature_count()
        self._indices_to_ignore_up_to_idx = np.cumsum(self._indices_to_ignore)

        self._is_directed = True

        self.indices_of_types = {}
        for i, t in enumerate(self.exogenous_attr):
            if t not in self.indices_of_types.keys():
                self.indices_of_types[t] = [i]
            else:
                self.indices_of_types[t].append(i)

        self.sorted_type_pairs = get_sorted_type_pairs(self.unique_types)
        self._calc_type_paris_indices()

        self._calc_edge_type_idx_assignment()

    def _calc_edge_type_idx_assignment(self):
        """
        Each edge is assigned with the index of its corresponding sorted type pair.

        For example, for an n=4 matrix with types [A, B, A, B], the weight matrix is
            [ AA, AB, AA, AB
              BA, BB, BA, BB
              AA, AB, AA, AB
              BA, BB, BA, BB ]
        but instead of AA, AB, ..., we save the corresponding index of the type pair
        in self._sorted_type_pairs (which is sorted alphabetically.)

        """
        num_nodes = len(self.exogenous_attr)
        self._edge_type_idx_assignment = np.zeros((num_nodes, num_nodes)).astype(int)

        for i in range(num_nodes):
            for j in range(num_nodes):
                type_1 = self.exogenous_attr[i]
                type_2 = self.exogenous_attr[j]

                self._edge_type_idx_assignment[i, j] = self._sorted_type_pairs_indices[(type_1, type_2)]

        self._edge_type_idx_assignment += 1  # Increment by 1 to avoid 0-indexing (the index 0 will be kept for non-existing edges)

    def calculate_for_sample(self, networks_sample: np.ndarray):
        sample_size = networks_sample.shape[2]
        stats = np.zeros((self._get_effective_feature_count(), sample_size))
        num_ignored = 0
        for i, type_pair in enumerate(self.sorted_type_pairs):
            if self._indices_to_ignore is not None and self._indices_to_ignore[i]:
                num_ignored += 1
                continue
            stats[self._sorted_type_pairs_indices[type_pair] - num_ignored] += networks_sample[
                np.ix_(self.indices_of_types[type_pair[0]], self.indices_of_types[type_pair[1]])
            ].sum(axis=(0, 1))
        return stats / self._get_num_edges_in_mat_factor()

    # TODO: when we finally make calculate_for_sample the mandatory abstract method in Metric and remove calculate
    #  entirely or return the first matrix returned by calculate_for_sample, change this accordingly as well.
    def calculate(self, network: np.ndarray):
        return self.calculate_for_sample(expand_net_dims(network))[..., -1]

    def update_indices_to_ignore(self, indices_to_ignore):
        super().update_indices_to_ignore(indices_to_ignore)
        self._effective_feature_count = self._get_effective_feature_count()
        self._indices_to_ignore_up_to_idx = np.cumsum(self._indices_to_ignore)

    def initialize_indices_to_ignore(self):
        super().initialize_indices_to_ignore()
        self.update_indices_to_ignore(self._indices_to_ignore)

    def calc_change_score(self, current_network: np.ndarray, indices: tuple):
        edge_type_pair = (self.exogenous_attr[indices[0]], self.exogenous_attr[indices[1]])
        idx_in_features_vec = self._sorted_type_pairs_indices[edge_type_pair]

        sign = -1 if current_network[indices[0], indices[1]] else 1

        change_score = np.zeros(self._effective_feature_count)
        if self._indices_to_ignore is not None:
            if self._indices_to_ignore[idx_in_features_vec]:
                return change_score

            change_score[idx_in_features_vec - self._indices_to_ignore_up_to_idx[idx_in_features_vec]] = sign

            return change_score
        else:
            change_score[idx_in_features_vec] = sign
            return change_score

    def calculate_mple_regressors(self, observed_network: np.ndarray, edges_indices_lims: tuple[int, int]):
        num_edges_to_take = edges_indices_lims[1] - edges_indices_lims[0]
        Xs = np.zeros((num_edges_to_take, self._get_total_feature_count()))
        # Get the type pair (edge type) index for every entry in the matrix, formatted as Xs (as if the matrix is
        # flattened).
        flattened_edge_type_idx_assignment = self._get_flattened_edge_type_idx_assignment()
        # For each row in Xs (which denotes and entry in the adjacency matrix), update the right column (columns
        # correspond to entries in the feature vector) - the column with the index of the corresponding type pair (the
        # pair of nodes of this entry in the adjacency matrix) in the list of type pairs.
        Xs[np.arange(num_edges_to_take), flattened_edge_type_idx_assignment[
                                         edges_indices_lims[0]:edges_indices_lims[1]]] = 1
        Xs = Xs.astype(np.int8)
        return self._handle_indices_to_ignore(Xs, axis=1)


class NumberOfEdgesTypesUndirected(NumberOfEdgesTypes):
    def __str__(self):
        return "num_edges_between_types_undirected"

    @staticmethod
    def _get_num_edges_in_mat_factor():
        return 2

    def _get_total_feature_count(self):
        num_unique_types = len(self.unique_types)
        return num_unique_types * (num_unique_types + 1) // 2

    def _get_sorted_canonical_type_pairs(self):
        return [p for p in self.sorted_type_pairs if p == tuple(sorted(p))]

    def _calc_type_paris_indices(self):
        self._sorted_type_pairs_indices = {}

        sorted_canonical_type_paris = self._get_sorted_canonical_type_pairs()
        for i, (a, b) in enumerate(sorted_canonical_type_paris):
            self._sorted_type_pairs_indices[(a, b)] = i
            if a != b:
                self._sorted_type_pairs_indices[(b, a)] = i

    def _get_flattened_edge_type_idx_assignment(self):
        # Reducing 1 because the type indexing in self._edge_type_idx_assignment is 1-based (0 is reserved for
        # non-exising edges).
        return self._edge_type_idx_assignment[
            np.triu_indices(self._edge_type_idx_assignment.shape[0], k=1)].flatten() - 1

    def _get_metric_names(self):
        parameter_names = tuple()

        metric_name = str(self)

        sorted_canonical_type_pairs = self._get_sorted_canonical_type_pairs()
        for i in range(self._get_total_feature_count()):
            if self._indices_to_ignore is not None and self._indices_to_ignore[i]:
                continue
            type_pair = str(sorted_canonical_type_pairs[i][0]) + "__" + str(sorted_canonical_type_pairs[i][1])
            parameter_names += (f"{metric_name}_{type_pair}",)

        return parameter_names

    def _get_ignored_features(self):
        if self._indices_to_ignore is None or not np.any(self._indices_to_ignore):
            return tuple()

        metric_name = str(self)
        ignored_features = ()
        sorted_canonical_type_pairs = self._get_sorted_canonical_type_pairs()
        for i in range(self._get_total_feature_count()):
            if self._indices_to_ignore is not None and self._indices_to_ignore[i]:
                type_pair = str(sorted_canonical_type_pairs[i][0]) + "__" + str(sorted_canonical_type_pairs[i][1])
                ignored_features += (f"{metric_name}_{type_pair}",)

        return ignored_features


class NumberOfEdgesTypesDirected(NumberOfEdgesTypes):
    """
    A metric that counts how many edges exist between different node types in a directed graph.
    For example -
        A graph with `n` nodes, with an exogenous attribute `type=[A, B]` assigned to each node.
        The metric counts the number of edges between nodes of type A->A, A->B, B->A, B->B of a given graph,
        yielding len(type)**2 features.

    Parameters
    -----------
        exogenous_attr : Collection
            A collection of attributes assigned to each node in a graph with n nodes.

            #TODO - len(exogenous_attr)==n is a requirement, right? Should we assert?

        indices_to_ignore: list
            # TODO - Specify the sorting convention
    """

    def __str__(self):
        return "num_edges_between_types_directed"

    @staticmethod
    def _get_num_edges_in_mat_factor():
        return 1

    def _calc_type_paris_indices(self):
        self._sorted_type_pairs_indices = {pair: i for i, pair in enumerate(self.sorted_type_pairs)}

    def _get_total_feature_count(self):
        return len(self.unique_types) ** 2

    def _get_flattened_edge_type_idx_assignment(self):
        # Reducing 1 because the type indexing in self._edge_type_idx_assignment is 1-based (0 is reserved for
        # non-exising edges).
        return self._edge_type_idx_assignment[
            ~np.eye(self._edge_type_idx_assignment.shape[0], dtype=bool)].flatten() - 1

    def _get_metric_names(self):
        parameter_names = tuple()

        metric_name = str(self)

        for i in range(self._get_total_feature_count()):
            if self._indices_to_ignore is not None and self._indices_to_ignore[i]:
                continue
            type_pair = str(self.sorted_type_pairs[i][0]) + "__" + str(self.sorted_type_pairs[i][1])
            parameter_names += (f"{metric_name}_{type_pair}",)

        return parameter_names

    def _get_ignored_features(self):
        if self._indices_to_ignore is None or not np.any(self._indices_to_ignore):
            return tuple()

        metric_name = str(self)
        ignored_features = ()
        for i in range(self._get_total_feature_count()):
            if self._indices_to_ignore is not None and self._indices_to_ignore[i]:
                type_pair = str(self.sorted_type_pairs[i][0]) + "__" + str(self.sorted_type_pairs[i][1])
                ignored_features += (f"{metric_name}_{type_pair}",)

        return ignored_features


class NodeAttrSum(ExWeightNumEdges):
    def __init__(self, exogenous_attr: Collection, is_directed: bool):
        super().__init__(exogenous_attr)
        self._is_directed = is_directed

    def _calc_edge_weights(self):
        num_nodes = len(self.exogenous_attr)
        self.edge_weights = np.zeros((self._get_num_weight_mats(), num_nodes, num_nodes))
        for i in range(num_nodes):
            for j in range(num_nodes):
                if i == j:
                    continue
                self.edge_weights[0, i, j] = self.exogenous_attr[i] + self.exogenous_attr[j]

    def _get_num_weight_mats(self):
        return 1

    def __str__(self):
        return "node_attribute_sum"


class NodeAttrSumOut(ExWeightNumEdges):
    def __init__(self, exogenous_attr: Collection):
        super().__init__(exogenous_attr)
        self._is_directed = True

    def _calc_edge_weights(self):
        num_nodes = len(self.exogenous_attr)
        self.edge_weights = np.zeros((self._get_num_weight_mats(), num_nodes, num_nodes))
        for i in range(num_nodes):
            self.edge_weights[0, i, :] = self.exogenous_attr[i] * np.ones(num_nodes)
            self.edge_weights[0, i, i] = 0

    def _get_num_weight_mats(self):
        return 1

    def __str__(self):
        return "node_attribute_sum_out"


class NodeAttrSumIn(ExWeightNumEdges):
    def __init__(self, exogenous_attr: Collection):
        super().__init__(exogenous_attr)
        self._is_directed = True

    def _calc_edge_weights(self):
        num_nodes = len(self.exogenous_attr)
        self.edge_weights = np.zeros((self._get_num_weight_mats(), num_nodes, num_nodes))
        for j in range(num_nodes):
            self.edge_weights[0, :, j] = self.exogenous_attr[j] * np.ones(num_nodes)
            self.edge_weights[0, j, j] = 0

    def _get_num_weight_mats(self):
        return 1

    def __str__(self):
        return "node_attribute_in"


class SumDistancesConnectedNeurons(ExWeightNumEdges):
    """
    This class calculates the sum of Euclidean distances between all pairs of connected neurons.
    rows = samples, columns = axes
    """

    def __init__(self, exogenous_attr: pd.DataFrame | pd.Series | np.ndarray | list | tuple, is_directed: bool):
        # todo: decorator that checks inputs and returns np.ndarray if the inputs were valid, and an error otherwise
        if isinstance(exogenous_attr, (pd.DataFrame, pd.Series, list, tuple)):
            exogenous_attr = np.array(exogenous_attr)
        elif not isinstance(exogenous_attr, np.ndarray):
            raise ValueError(
                f"Unsupported type of positions: {type(exogenous_attr)}. Supported types are pd.DataFrame, "
                f"pd.Series, list, tuple and np.ndarray.")
        if len(exogenous_attr.shape) == 1:
            exogenous_attr = exogenous_attr.reshape(-1, 1)

        super().__init__(exogenous_attr)
        self._is_directed = is_directed

    def _calc_edge_weights(self):
        num_nodes = len(self.exogenous_attr)
        self.edge_weights = np.reshape(squareform(pdist(self.exogenous_attr, metric='euclidean')),
                                       (self._get_num_weight_mats(), num_nodes, num_nodes))

    def calc_change_score(self, current_network: np.ndarray, indices: tuple):
        sign = -1 if current_network[indices[0], indices[1]] else 1
        return sign * self.edge_weights[:, indices[0], indices[1]]

    def _get_num_weight_mats(self):
        return 1

    def __str__(self):
        return "sum_distances_connected_neurons"


class NumberOfNodesPerType(Metric):
    def __str__(self):
        return "num_nodes_per_type"

    def __init__(self, metric_node_feature, n_node_categories, feature_dim=1):
        super().__init__(requires_graph=False, metric_type='node', metric_node_feature=metric_node_feature)
        self._is_dyadic_independent = True
        self.n_node_categories = n_node_categories
        self.feature_dim = feature_dim

    def _get_total_feature_count(self):
        """
        How many features does this metric produce, including the ignored ones.
        """
        return self.n_node_categories - 1

    def calculate(self, V: np.ndarray):
        V = V.astype(int)
        if V.shape[1] != 1:
            raise ValueError("the metric NumberOfNodesPerType only works for one kind of node feature.")
        else:
            V = V[:, 0]
        return self._handle_indices_to_ignore(
            np.bincount(V, minlength=self.n_node_categories)[:-1])  # last category is redundant

    def calc_change_score(self, current_node_features: np.ndarray, idx: int, new_category: int, feature_to_flip=None):
        if current_node_features.shape[1] != 1:
            raise ValueError("the metric NumberOfNodesPerType only works for one kind of node feature.")
        else:
            current_node_features = current_node_features[:, 0]
        old_category = current_node_features[idx]
        changes = np.zeros(self.n_node_categories)
        changes[old_category] = -1
        changes[new_category] = 1
        return self._handle_indices_to_ignore(changes[:-1])  # last category is redundant

    def calculate_for_sample(self, networks_sample: np.ndarray | torch.Tensor):
        """
        We use a trick here to make the bincount operation vectorized: we add each column of the sample
        (namely, features of a different network) a distinct offset, then flatten the sample. Now, we can
        perform bincount on the flattened sample, and reshape it to get back to the counts per network.
        """
        networks_sample = networks_sample.astype(int)
        if networks_sample.shape[1] != 1:
            raise ValueError("the metric NumberOfNodesPerType only works for one kind of node feature.")
        else:
            networks_sample = networks_sample[:, 0]

        n_samples = networks_sample.shape[-1]
        offsets = np.arange(n_samples)[None, :] * self.n_node_categories
        flat_indices = networks_sample + offsets
        flat_counts = np.bincount(flat_indices.ravel(), minlength=n_samples * self.n_node_categories)
        counts_for_sample = flat_counts.reshape(n_samples, self.n_node_categories).T

        return self._handle_indices_to_ignore(counts_for_sample[:-1])  # last category is redundant


class MetricsCollection:

    def __init__(self,
                 metrics: Collection[Metric],
                 is_directed: bool,
                 n_nodes: int,
                 fix_collinearity=True,
                 use_sparse_matrix=False,
                 collinearity_fixer_sample_size=1000,
                 is_collinearity_distributed=False,
                 # TODO: For tests only, find a better solution
                 do_copy_metrics=True,
                 **kwargs):
        print("in MetricsCollection constructor")
        sys.stdout.flush()
        if not do_copy_metrics:
            self.metrics = tuple([metric for metric in metrics])
        else:
            self.metrics = tuple([deepcopy(metric) for metric in metrics])

        for m in self.metrics:
            m._n_nodes = n_nodes
            m.initialize_indices_to_ignore()

        self.is_directed = is_directed
        for x in self.metrics:
            if (x._is_directed is not None) and (x._is_directed != self.is_directed):
                model_is_directed_str = "a directed" if self.is_directed else "an undirected"
                metric_is_directed_str = "a directed" if x._is_directed else "an undirected"
                raise ValueError(f"Trying to initialize {model_is_directed_str} model with {metric_is_directed_str} "
                                 f"metric `{str(x)}`!")
        self.n_nodes = n_nodes
        node_feature_name_to_dim = {m.metric_node_feature: m.feature_dim for m in self.metrics if
                                    m._metric_type == 'node'}
        node_features_dims = list(node_feature_name_to_dim.values())
        node_features_indices_limits = np.cumsum(np.concatenate([[0], node_features_dims])).astype(int)
        node_features_indices = [np.arange(node_features_indices_limits[i], node_features_indices_limits[i + 1])
                                 for i in range(len(node_features_indices_limits) - 1)]
        node_feature_names = list(node_feature_name_to_dim.keys())
        self.node_feature_names = dict(zip(node_feature_names,
                                           node_features_indices))  # a dict with keys of node feature names and values of lists of indices
        self.n_node_features = sum([len(v) for v in self.node_feature_names.values()])
        self.node_features_n_categories = {m.metric_node_feature: m.n_node_categories for m in self.metrics if
                                           m._metric_type == 'node'}

        self.use_sparse_matrix = use_sparse_matrix
        self.requires_graph = any([x.requires_graph for x in self.metrics])

        # Returns the number of features that are being calculated. Since a single metric might return more than one
        # feature, the length of the statistics vector might be larger than the amount of metrics. Since it also depends
        # on the network size, n is a mandatory parameters. That's why we're using the get_effective_feature_count
        # function
        self.num_of_features = self.calc_num_of_features()
        self.features_per_metric = np.array([metric._get_effective_feature_count() for metric in self.metrics])

        self._fix_collinearity = fix_collinearity
        self.collinearity_fixer_sample_size = collinearity_fixer_sample_size
        if self._fix_collinearity:
            print("before collinearity fix")
            self.collinearity_fixer(sample_size=self.collinearity_fixer_sample_size,
                                    is_distributed=is_collinearity_distributed,
                                    num_samples_per_job=kwargs.get('num_samples_per_job_collinearity_fixer', 5),
                                    ratio_threshold=kwargs.get('ratio_threshold_collinearity_fixer', 5e-6), )

        self.num_of_metrics = len(self.metrics)
        self.metric_names = tuple([str(metric) for metric in self.metrics])
        self._has_dyadic_dependent_metrics = any([not x._is_dyadic_independent for x in self.metrics])

    def _delete_metric(self, metric: Metric):
        self.metrics = tuple([m for m in self.metrics if m != metric])
        self.requires_graph = any([x.requires_graph for x in self.metrics])

    def calc_num_of_features(self):
        return sum([metric._get_effective_feature_count() for metric in self.metrics])

    def get_metric(self, metric_name: str) -> Metric:
        """
        Get a metric instance
        """
        return self.metrics[self.metric_names.index(metric_name)]

    def get_metric_by_feat_idx(self, idx: int):
        cum_sum_num_feats = 0
        for m in self.metrics:
            cum_sum_num_feats += m._get_effective_feature_count()
            if cum_sum_num_feats > idx:
                return m

    def get_feature_idx_within_metric(self, idx: int):
        cum_sum_num_feats = 0
        for m_idx in range(len(self.metrics)):
            next_met_num_feats = self.metrics[m_idx]._get_effective_feature_count()
            if cum_sum_num_feats + next_met_num_feats > idx:
                # We want to return the index in the "full" array, namely regardless of ignored features. So, in case
                # there are indices that are ignored, we must take the returned index from the array of non-ignored
                # indices, to compensate for the ones ignored by the indexing of MetricCollection (which holds only
                # effective features, after ignoring).
                # For example - if we ignore the degree of the first node, and now want to ignore the degree of the
                # fifth node as well, we must return 4 for the metric to correctly ignore it. But it is the fourth
                # feature corresponding to the metric in the MetricCollection vector of features (not fifth, because the
                # first is missing, not returned by the Metric as it's ignored). By returning the fourth element from
                # the list of non-ignored indices, which is [1, 2, ..., n], we solve the problem.

                effective_idx_within_metric = idx - cum_sum_num_feats
                if hasattr(self.metrics[m_idx], "_indices_to_ignore"):
                    non_ignored_indices = np.where(~self.metrics[m_idx]._indices_to_ignore)[0]
                    # Return the index of the feature with relation to the whole set of features (without ignoring).
                    return non_ignored_indices[effective_idx_within_metric]
                else:
                    return effective_idx_within_metric
            else:
                cum_sum_num_feats += next_met_num_feats

    @profile
    def calc_statistics_for_binomial_tensor_local(self, tensor_size, p=0.5):
        sample = generate_binomial_tensor(self.n_nodes, self.n_node_features, tensor_size, p=p)

        # Symmetrize samples if not directed
        if not self.is_directed:
            sample[:self.n_nodes, :self.n_nodes] = np.round(
                (sample[:self.n_nodes, :self.n_nodes] + sample[:self.n_nodes, :self.n_nodes].transpose(1, 0, 2)) / 2)

        # Make sure the main diagonal is 0
        sample[np.arange(self.n_nodes, dtype=int), np.arange(self.n_nodes, dtype=int), :] = 0

        # Calculate the features of the sample
        return self.calculate_sample_statistics(sample)

    def calc_statistics_for_binomial_tensor_distributed(self, tensor_size, p=0.5, num_samples_per_job=1):
        # TODO: currently, if tensor_size % num_samples_per_job != 0 the sample size will be larger than tensor_size
        #  specified by the user (it is (tensor_size // num_samples_per_job + 1) * num_samples_per_job). We can pass
        #  tensor_size as an additional argument to children jobs, and validate in
        #  sample_statistics_distributed_calcs.py that we don't calculate for too many networks.
        out_dir_path = (Path.cwd().parent / "OptimizationIntermediateCalculations").resolve()
        data_path = (out_dir_path / "data").resolve()
        os.makedirs(data_path, exist_ok=True)

        with open((data_path / 'metric_collection.pkl').resolve(), 'wb') as f:
            pickle.dump(self, f)

        cmd_line_for_bsub = (f'python -m memory_profiler ./sample_statistics_distributed_calcs.py '
                             f'--out_dir_path {out_dir_path} '
                             f'--num_samples_per_job {num_samples_per_job} '
                             f'--p {p}')

        num_jobs = int(np.ceil(tensor_size / num_samples_per_job))
        print(f"sending children job array for collinearity fixer {num_jobs} jobs")
        job_array_ids, children_logs_dir = run_distributed_children_jobs(out_dir_path, cmd_line_for_bsub,
                                                                         "distributed_binomial_tensor_statistics.sh",
                                                                         num_jobs, "sample_stats")

        # Wait for all jobs to finish.
        sample_stats_path = (out_dir_path / "sample_statistics").resolve()
        os.makedirs(sample_stats_path, exist_ok=True)
        wait_for_distributed_children_outputs(num_jobs, [sample_stats_path], job_array_ids, "sample_stats",
                                              children_logs_dir)

        # Clean current scripts and data
        shutil.rmtree(data_path)
        shutil.rmtree((out_dir_path / "scripts").resolve())

        # Aggregate results
        whole_sample_statistics = cat_children_jobs_outputs(num_jobs, sample_stats_path, axis=1)

        # clean outputs
        shutil.rmtree(sample_stats_path)
        return whole_sample_statistics

    def remove_feature_by_idx(self, idx: int):
        metric_of_feat = self.get_metric_by_feat_idx(idx)
        is_trimmable = metric_of_feat._get_effective_feature_count() > 1
        if not is_trimmable:
            print(f"Removing the metric {str(metric_of_feat)} from the collection")
            sys.stdout.flush()
            self._delete_metric(metric=metric_of_feat)
        else:
            idx_to_delete_within_metric = self.get_feature_idx_within_metric(idx)
            print(f"Removing the {idx_to_delete_within_metric} feature of {str(metric_of_feat)}")
            sys.stdout.flush()
            metric_of_feat.update_indices_to_ignore([idx_to_delete_within_metric])
        self.num_of_features = self.calc_num_of_features()

        # Re-calculate the number of features per metric after deleting a feature.
        self.features_per_metric = np.array([metric._get_effective_feature_count() for metric in self.metrics])

    def collinearity_fixer(self, sample_size=1000, nonzero_thr=10 ** -1, ratio_threshold=10 ** -6,
                           eigenvec_thr=10 ** -4, is_distributed=False, **kwargs):
        """
        Find collinearity between metrics in the collection.

        Currently this is a naive version that only handles the very simple cases.
        TODO: revisit the threshold and sample size
        """
        is_linearly_dependent = True

        # Sample networks from a maximum entropy distribution, for avoiding edge cases (such as a feature is 0 for
        # all networks in the sample).
        if not is_distributed:
            sample_features = self.calc_statistics_for_binomial_tensor_local(sample_size)
        else:
            print("starting distributed collinearity fixing")
            sample_features = self.calc_statistics_for_binomial_tensor_distributed(sample_size,
                                                                                   num_samples_per_job=kwargs.get(
                                                                                       "num_samples_per_job", 5))
        while is_linearly_dependent:
            features_cov_mat = sample_features @ sample_features.T

            # Determine whether the matrix of features is invertible. If not - this means there is a non-trivial vector,
            # that when multiplied by the matrix gives the 0 vector. Namely, there is a single set of coefficients that
            # defines a non-trivial linear combination that equals 0, for *all* the sampled feature vectors. This means
            # the features are linearly dependent.
            eigen_vals, eigen_vecs = np.linalg.eigh(features_cov_mat)

            minimal_non_zero_eigen_val = np.min(np.abs(eigen_vals[np.abs(eigen_vals) > nonzero_thr]))
            small_eigen_vals_indices = np.where(np.abs(eigen_vals) / minimal_non_zero_eigen_val < ratio_threshold)[0]

            if small_eigen_vals_indices.size == 0:
                is_linearly_dependent = False
            else:
                print("Collinearity detected, identifying features to remove")
                sys.stdout.flush()

                # For each linear dependency (corresponding to an eigen vector with a low value), mark the indices of
                # features that are involved (identified by a non-zero coefficient in the eigen vector).
                dependent_features_flags = np.zeros((small_eigen_vals_indices.size, self.num_of_features))
                for i in range(small_eigen_vals_indices.size):
                    dependent_features_flags[
                        i, np.where(np.abs(eigen_vecs[:, small_eigen_vals_indices[i]]) > eigenvec_thr)[0]] = 1

                # Calculate the fraction of dependencies each feature is involved in.
                fraction_of_dependencies_involved = dependent_features_flags.mean(axis=0)

                # Sort the features (their indices) by the fraction of dependencies they are involved in (remove first
                # features that are involved in more dependencies). Break ties by the original order of the features in
                # the array (for the consistency of sorting. E.g, if we need to get rid of degree features, always
                # remove them by the order of nodes).
                removal_order = np.lexsort((np.arange(self.num_of_features), -fraction_of_dependencies_involved))

                # Iterate the metrics to find one with multiple features, namely effective number of features that is
                # larger than 1 ('trimmable'). We prefer to trim metrics rather than totally eliminate them from the
                # collection.
                i = 0
                cur_metric = self.get_metric_by_feat_idx(removal_order[i])
                is_trimmable = cur_metric._get_effective_feature_count() > 1
                while (not is_trimmable and i < removal_order.size - 1 and fraction_of_dependencies_involved[
                    removal_order[i]] > 0):
                    i += 1
                    cur_metric = self.get_metric_by_feat_idx(removal_order[i])
                    is_trimmable = cur_metric._get_effective_feature_count() > 1

                # If a trimmable metric was not found (i.e., all features that are involved in the dependency are of
                # metrics with an effective number of features of 1), totally remove the metric that is involved in most
                # dependencies.
                if not is_trimmable:
                    i = 0
                self.remove_feature_by_idx(removal_order[i])

                sample_features = np.delete(sample_features, removal_order[i], axis=0)

    def calculate_statistics(self, W: np.ndarray):
        """
        Calculate the statistics of a graph, formally written as g(y).

        Parameters
        ----------
        W : np.ndarray
            A generalized connectivity matrix: a concatenation of N x N connectivity matrix with an N x k node features matrix.
        
        Returns
        -------
        statistics : np.ndarray
            An array of statistics
        """
        if self.requires_graph:
            G = connectivity_matrix_to_G(W[:self.n_nodes, :self.n_nodes], directed=self.is_directed)

        statistics = np.zeros(self.num_of_features)

        feature_idx = 0
        for metric in self.metrics:
            if metric.requires_graph:  # it cannot require graph and also have _metric_type='node'
                input = G
            else:
                if metric._metric_type in ['binary_edge', 'non_binary_edge']:
                    input = W[:self.n_nodes, :self.n_nodes]
                elif metric._metric_type == 'node':
                    feature_indices_to_pass = self.node_feature_names.get(metric.metric_node_feature,
                                                                          list(np.arange(self.n_node_features)))
                    feature_indices_to_pass = [i + self.n_nodes for i in feature_indices_to_pass]
                    input = W[:, feature_indices_to_pass]

            n_features_from_metric = metric._get_effective_feature_count()
            statistics[feature_idx:feature_idx + n_features_from_metric] = metric.calculate(input)
            feature_idx += n_features_from_metric

        return statistics

    def calc_change_scores(self, current_network: np.ndarray, edge_flip_info: dict, node_flip_info={}):
        """
        Calculates the vector of change scores, namely g(net_2) - g(net_1)

        NOTE - this function assumes that the size current_network and self.n_nodes are the same, and doesn't validate
        it, due to runtime considerations. Currently, the only use of this function is within ERGM and
        NaiveMetropolisHastings, so this is fine.
        """
        if self.requires_graph:
            G1 = connectivity_matrix_to_G(current_network[:self.n_nodes, :self.n_nodes], directed=self.is_directed)

        change_scores = np.zeros(self.num_of_features)

        feature_idx = 0
        for i, metric in enumerate(self.metrics):
            # n_features_from_metric = metric._get_effective_feature_count()
            n_features_from_metric = self.features_per_metric[i]

            if metric.requires_graph:  # it cannot require graph and also have _metric_type='node'
                input = G1
                change_scores[feature_idx:feature_idx + n_features_from_metric] = metric.calc_change_score(input,
                                                                                                           edge_flip_info[
                                                                                                               'edge'])
            else:
                if metric._metric_type in ['binary_edge', 'non_binary_edge']:
                    input = current_network[:self.n_nodes, :self.n_nodes]
                    change_scores[feature_idx:feature_idx + n_features_from_metric] = metric.calc_change_score(input,
                                                                                                               edge_flip_info[
                                                                                                                   'edge'])
                elif metric._metric_type == 'node':
                    feature_indices_to_pass = self.node_feature_names.get(metric.metric_node_feature,
                                                                          list(np.arange(self.n_node_features)))
                    feature_indices_to_pass = [i + self.n_nodes for i in feature_indices_to_pass]
                    if node_flip_info['feature'] not in feature_indices_to_pass:
                        continue
                    input = current_network[:, feature_indices_to_pass]
                    change_scores[feature_idx:feature_idx + n_features_from_metric] = metric.calc_change_score(input,
                                                                                                               current_network[
                                                                                                               :,
                                                                                                               feature_indices_to_pass],
                                                                                                               node_flip_info[
                                                                                                                   'node'],
                                                                                                               node_flip_info[
                                                                                                                   'new_category'])
            feature_idx += n_features_from_metric

        return change_scores

    def calculate_sample_statistics(self, networks_sample: np.ndarray) -> np.ndarray:
        """
        Calculate the statistics over a sample of networks

        Parameters
        ----------
        networks_sample
            The networks sample - an array of n X (n+k) X sample_size
        Returns
        -------
        an array of the statistics vector per sample (num_features X sample_size)
        """
        if networks_sample.shape[0] != self.n_nodes:
            raise ValueError(
                f"Got a sample of networks of size {networks_sample.shape[0]}, but Metrics expect size {self.n_nodes}")

        num_of_samples = networks_sample.shape[2]
        features_of_net_samples = np.zeros((self.num_of_features, num_of_samples))

        if self.requires_graph:
            networks_as_graphs = [connectivity_matrix_to_G(W[:self.n_nodes, :self.n_nodes], self.is_directed) for W in
                                  networks_sample]

        if self.use_sparse_matrix:
            networks_as_sparse_tensor = np_tensor_to_sparse_tensor(networks_sample)

        feature_idx = 0
        for metric in self.metrics:
            n_features_from_metric = metric._get_effective_feature_count()

            if metric.requires_graph:
                networks = networks_as_graphs

            elif self.use_sparse_matrix:
                if metric._metric_type in ['binary_edge', 'non_binary_edge']:
                    networks = networks_as_sparse_tensor[:self.n_nodes, :self.n_nodes]
                elif metric._metric_type == 'node':
                    feature_indices_to_pass = self.node_feature_names.get(metric.metric_node_feature,
                                                                          list(np.arange(self.n_node_features)))
                    feature_indices_to_pass = [i + self.n_nodes for i in feature_indices_to_pass]
                    networks = networks_as_sparse_tensor[:, feature_indices_to_pass]
            else:
                if metric._metric_type in ['binary_edge', 'non_binary_edge']:
                    networks = networks_sample[:self.n_nodes, :self.n_nodes]
                elif metric._metric_type == 'node':
                    feature_indices_to_pass = self.node_feature_names.get(metric.metric_node_feature,
                                                                          list(np.arange(self.n_node_features)))
                    feature_indices_to_pass = [i + self.n_nodes for i in feature_indices_to_pass]
                    networks = networks_sample[:, feature_indices_to_pass]

            features = metric.calculate_for_sample(networks)

            if isinstance(features, torch.Tensor):
                if features.is_sparse:
                    features = features.to_dense()
                features = features.numpy()

            features_of_net_samples[feature_idx:feature_idx + n_features_from_metric] = features
            feature_idx += n_features_from_metric

        return features_of_net_samples

    def calculate_change_scores_all_edges(self, current_network: np.ndarray):
        """
        Calculates the vector of change scores for every edge in the network.

        Parameters
        ----------
        current_network : np.ndarray
            The network matrix of size (n,n+k).
        
        Returns
        -------
        change_scores : np.ndarray
            A matrix of size (n**2-n, num_of_features), where each row corresponds to the change scores of the i,j-th edges.
        """
        if self.requires_graph:
            G1 = connectivity_matrix_to_G(current_network[:self.n_nodes, :self.n_nodes], directed=self.is_directed)

        n_nodes = current_network.shape[0]
        num_edges = n_nodes * n_nodes - n_nodes
        change_scores = np.zeros((num_edges, self.num_of_features))

        feature_idx = 0
        for metric in self.metrics:
            if metric.requires_graph:
                input = G1
            else:
                if metric._metric_type in ['binary_edge', 'non_binary_edge']:
                    input = current_network[:self.n_nodes, :self.n_nodes]
                elif metric._metric_type == 'node':
                    feature_indices_to_pass = self.node_feature_names.get(metric.metric_node_feature,
                                                                          list(np.arange(self.n_node_features)))
                    feature_indices_to_pass = [i + self.n_nodes for i in feature_indices_to_pass]
                    input = current_network[:, feature_indices_to_pass]

            n_features_from_metric = metric._get_effective_feature_count()

            if hasattr(metric, "calculate_change_score_full_network"):
                change_scores[:,
                feature_idx:feature_idx + n_features_from_metric] = metric.calculate_change_score_full_network(
                    input)
            else:
                edge_idx = 0
                for i in range(n_nodes):
                    for j in range(n_nodes):
                        if i == j:
                            continue
                        indices = (i, j)
                        change_scores[edge_idx,
                        feature_idx:feature_idx + n_features_from_metric] = metric.calc_change_score(input, indices)
                        edge_idx += 1

            feature_idx += n_features_from_metric

        return change_scores

    @profile
    def prepare_mple_regressors(self, observed_network: np.ndarray, edges_indices_lims: tuple[int, int] | None = None):
        if self.requires_graph:
            G1 = connectivity_matrix_to_G(observed_network[:self.n_nodes, :self.n_nodes], directed=self.is_directed)

        n_nodes = observed_network.shape[0]
        edges_indices_lims = get_edges_indices_lims(edges_indices_lims, n_nodes, self.is_directed)
        Xs = np.zeros((edges_indices_lims[1] - edges_indices_lims[0], self.num_of_features))

        feature_idx = 0
        for metric in self.metrics:
            if metric.requires_graph:
                input = G1
            else:
                if metric._metric_type in ['binary_edge', 'non_binary_edge']:
                    input = observed_network[:self.n_nodes, :self.n_nodes]
                elif metric._metric_type == 'node':
                    feature_indices_to_pass = self.node_feature_names.get(metric.metric_node_feature,
                                                                          list(np.arange(self.n_node_features)))
                    feature_indices_to_pass = [i + self.n_nodes for i in feature_indices_to_pass]
                    input = observed_network[:, feature_indices_to_pass]

            n_features_from_metric = metric._get_effective_feature_count()
            cur_regressors = metric.calculate_mple_regressors(input, edges_indices_lims=edges_indices_lims)
            Xs[:, feature_idx:feature_idx + n_features_from_metric] = cur_regressors

            feature_idx += n_features_from_metric
        return Xs

    def prepare_mple_labels(self, observed_networks: np.ndarray, edges_indices_lims: tuple[int, int] | None = None):
        n_nodes = observed_networks.shape[0]
        edges_indices_lims = get_edges_indices_lims(edges_indices_lims, n_nodes, self.is_directed)
        ys = np.zeros((edges_indices_lims[1] - edges_indices_lims[0], 1))
        num_nets = observed_networks.shape[-1]
        for net_idx in range(num_nets):
            net = observed_networks[..., net_idx]
            if self.is_directed:
                ys += net[~np.eye(n_nodes, dtype=bool)].flatten()[
                      edges_indices_lims[0]:edges_indices_lims[1], None]
            else:
                ys += net[np.triu_indices(n_nodes, 1)][edges_indices_lims[0]:edges_indices_lims[1], None]
        return ys / num_nets

    def prepare_mple_reciprocity_regressors(self):
        Xs = np.zeros(((self.n_nodes ** 2 - self.n_nodes) // 2, 4, self.calc_num_of_features()))
        idx = 0
        zeros_net = np.zeros((self.n_nodes, self.n_nodes))
        for i in range(self.n_nodes - 1):
            for j in range(i + 1, self.n_nodes):
                change_score_i_j = self.calc_change_scores(zeros_net, {'edge': (i, j)})
                net_with_i_j = zeros_net.copy()
                net_with_i_j[i, j] = 1
                Xs[idx, UPPER_IDX] = change_score_i_j
                Xs[idx, LOWER_IDX] = self.calc_change_scores(zeros_net, {'edge': (j, i)})
                Xs[idx, RECIPROCAL_IDX] = self.calc_change_scores(net_with_i_j, {'edge': (j, i)}) + change_score_i_j

                idx += 1
        return Xs

    @staticmethod
    def prepare_mple_reciprocity_labels(observed_networks: np.ndarray):
        ys = convert_connectivity_to_dyad_states(observed_networks[..., 0])
        num_nets = observed_networks.shape[-1]
        for i in range(1, num_nets):
            ys += convert_connectivity_to_dyad_states(observed_networks[..., i])
        return ys / num_nets

    def choose_optimization_scheme(self):
        if self.n_node_features > 0:
            return 'MCMLE'
        if not self._has_dyadic_dependent_metrics:
            return 'MPLE'
        # The only edge dependence comes from reciprocal egdes
        if not any(
                [not x._is_dyadic_independent for x in self.metrics if
                 str(x) not in ['total_reciprocity', 'reciprocity']]):
            return 'MPLE_RECIPROCITY'
        return 'MCMLE'

    def get_parameter_names(self):
        """
        Returns the names of the parameters of the metrics in the collection.
        """
        parameter_names = tuple()

        for metric in self.metrics:
            parameter_names += metric._get_metric_names()

        return parameter_names

    def get_ignored_features(self):
        parameter_names = tuple()

        for metric in self.metrics:
            parameter_names += metric._get_ignored_features()

        return parameter_names

    def bootstrap_observed_features(self, observed_network: np.ndarray, num_subsamples: int = 1000,
                                    splitting_method: str = 'uniform'):
        if observed_network.ndim == 3:
            observed_network = observed_network[..., 0]
        observed_connectivity_matrix = observed_network[:self.n_nodes, :self.n_nodes]
        observed_net_size = observed_connectivity_matrix.shape[0]
        second_half_size = observed_net_size // 2
        first_half_size = observed_net_size - second_half_size
        first_halves = np.zeros((first_half_size, first_half_size, num_subsamples))
        second_halves = np.zeros((second_half_size, second_half_size, num_subsamples))
        first_halves_indices = np.zeros((first_half_size, num_subsamples), dtype=int)
        second_halves_indices = np.zeros((second_half_size, num_subsamples), dtype=int)
        for i in range(num_subsamples):
            # TODO: currently we simply split randomly into 2 halves, we want to support other methods for sampling half
            #  of the neurons, and specifically sampling half of the neurons of each if there is a metric with types
            #  involved.
            #  NOTE! This will probably imposes to have another field in `Metric` indicating what is the preferred way
            #  for bootstrapping sampling, and `MetricsCollection` will have to decide somehow what to do based on the
            #  values of all metrics.
            #  NOTE! If there are multiple type metrics, we will probably need to sample according to sub-types defined
            #  as the Cartesian product of all types.
            first_half_indices, second_half_indices = split_network_for_bootstrapping(observed_net_size,
                                                                                      first_half_size,
                                                                                      splitting_method=splitting_method)
            first_halves[:, :, i] = observed_connectivity_matrix[first_half_indices, first_half_indices.T]
            second_halves[:, :, i] = observed_connectivity_matrix[second_half_indices, second_half_indices.T]
            first_halves_indices[:, i] = first_half_indices[:, 0]
            second_halves_indices[:, i] = second_half_indices[:, 0]

        bootstrapped_features = np.zeros((self.num_of_features, num_subsamples))
        # TODO: the next code section is copied from `calculate_for_sample`. The difference is that here we use
        #  `first_halves` and `second_halves` instead of `networks_sample` and a different callable for each metric.
        #  Maybe is can be handled in a single method that gets a callable for metrics and **kwargs or something like
        #  that.
        if self.requires_graph:
            first_halves_as_graphs = [connectivity_matrix_to_G(W, self.is_directed) for W in first_halves]
            second_halves_as_graphs = [connectivity_matrix_to_G(W, self.is_directed) for W in second_halves]

        if self.use_sparse_matrix:
            first_halves_as_sparse_tensor = np_tensor_to_sparse_tensor(first_halves)
            second_halves_as_sparse_tensor = np_tensor_to_sparse_tensor(second_halves)

        feature_idx = 0
        for metric in self.metrics:
            n_features_from_metric = metric._get_effective_feature_count()

            if metric.requires_graph:
                first_halves_to_use = first_halves_as_graphs
                second_halves_to_use = second_halves_as_graphs
            elif self.use_sparse_matrix:
                first_halves_to_use = first_halves_as_sparse_tensor
                second_halves_to_use = second_halves_as_sparse_tensor
            else:
                first_halves_to_use = first_halves
                second_halves_to_use = second_halves

            cur_metric_bootstrapped_features = metric.calculate_bootstrapped_features(
                first_halves_to_use, second_halves_to_use,
                first_halves_indices, second_halves_indices)

            if isinstance(cur_metric_bootstrapped_features, torch.Tensor):
                if cur_metric_bootstrapped_features.is_sparse:
                    cur_metric_bootstrapped_features = cur_metric_bootstrapped_features.to_dense()
                cur_metric_bootstrapped_features = cur_metric_bootstrapped_features.numpy()

            bootstrapped_features[feature_idx:feature_idx + n_features_from_metric] = cur_metric_bootstrapped_features
            feature_idx += n_features_from_metric

        return bootstrapped_features<|MERGE_RESOLUTION|>--- conflicted
+++ resolved
@@ -199,6 +199,7 @@
     def __str__(self):
         raise NotImplementedError
 
+    @profile
     def __init__(self):
         super().__init__(requires_graph=False)
         self._is_dyadic_independent = True
@@ -263,7 +264,6 @@
     def __str__(self):
         return "num_edges_undirected"
 
-    @profile
     def __init__(self):
         super().__init__()
         self._is_directed = False
@@ -681,10 +681,6 @@
     def _get_total_feature_count(self):
         raise NotImplementedError(NumberOfEdgesTypes.not_implemented_error_message)
 
-<<<<<<< HEAD
-    @profile
-    def __init__(self, exogenous_attr: Collection, indices_from_user=None):
-=======
     def _get_flattened_edge_type_idx_assignment(self):
         """
         Get the flattened version of the matrix that stores the edge type (node type pair) index for every entry in the
@@ -693,7 +689,6 @@
         raise NotImplementedError(NumberOfEdgesTypes.not_implemented_error_message)
 
     def __init__(self, exogenous_attr: Sequence[Any], indices_from_user=None):
->>>>>>> a428a469
         self.exogenous_attr = exogenous_attr
 
         self.unique_types = sorted(list(set(self.exogenous_attr)))
