from abc import ABC, abstractmethod
from typing import Collection, Callable, Sequence, Any
from copy import deepcopy
import numpy as np
import pandas as pd
import sys
from scipy.spatial.distance import pdist, squareform

from pyERGM.utils import *
from pyERGM.cluster_utils import *


class Metric(ABC):
    def __init__(self, requires_graph=False, metric_type='binary_edge', metric_node_feature=None):
        self.requires_graph = requires_graph
        # Each metric either expects directed or undirected graphs. This field should be initialized in the constructor
        # and should not change.
        self._is_directed = None
        self._is_dyadic_independent = True
        self._n_nodes = None
        self._indices_to_ignore = None
        self._metric_type = metric_type  # can have values "node", "binary_edge", "non_binary_edge"
        if self._metric_type not in ['node', 'binary_edge', 'binary_edge']:
            raise ValueError(
                f"invalid metric type: {self._metric_type}. Should be one of: 'node', 'binary_edge', 'binary_edge'")

        self.metric_node_feature = metric_node_feature  # relevant only if metric_type='node'

        self.does_support_mask = False

    def initialize_indices_to_ignore(self):
        self._indices_to_ignore = np.array([False] * self._get_total_feature_count())

        if hasattr(self, "_indices_from_user") and self._indices_from_user is not None:
            self.update_indices_to_ignore(self._indices_from_user)

    def _handle_indices_to_ignore(self, res, axis=0):
        if self._indices_to_ignore is None:
            return res

        if axis > 1:
            raise ValueError("Axis should be 0 or 1")
        if axis == 1:
            return res[:, ~self._indices_to_ignore]
        return res[~self._indices_to_ignore]

    @abstractmethod
    def calculate(self, input: np.ndarray | nx.Graph):
        pass

    def _get_effective_feature_count(self):
        """
        How many features does this metric produce. Defaults to 1.
        """
        if self._indices_to_ignore is None:
            return self._get_total_feature_count()
        return np.sum(~self._indices_to_ignore)

    def _get_total_feature_count(self):
        """
        How many features does this metric produce, including the ignored ones. Defaults to 1
        """
        return 1

    def update_indices_to_ignore(self, indices_to_ignore):
        self._indices_to_ignore[indices_to_ignore] = True

    def calc_change_score(self, current_network: np.ndarray | nx.Graph, indices: tuple):
        """
        The default naive way to calculate the change score (namely, the difference in statistics) of a pair of
        networks.

        The newly proposed network is created by flipping the edge denoted by `indices`

        Returns
        -------
        statistic of proposed_network minus statistic of current_network.
        """
        i, j = indices
        if self.requires_graph:
            proposed_network = current_network.copy()
            if proposed_network.has_edge(i, j):
                proposed_network.remove_edge(i, j)
            else:
                proposed_network.add_edge(i, j)
        else:
            proposed_network = current_network.copy()
            proposed_network[i, j] = 1 - proposed_network[i, j]

            if not self._is_directed:
                proposed_network[j, i] = 1 - proposed_network[j, i]

        proposed_network_stat = self.calculate(proposed_network)
        current_network_stat = self.calculate(current_network)
        return proposed_network_stat - current_network_stat

    def calculate_for_sample(self, networks_sample: np.ndarray | Collection[nx.Graph]):
        num_of_samples = networks_sample.shape[2]

        result = np.zeros((self._get_effective_feature_count(), num_of_samples))
        for i in range(num_of_samples):
            network = networks_sample[i] if self.requires_graph else networks_sample[:, :, i]
            result[:, i] = self.calculate(network)
        return result

    def calculate_mple_regressors(
            self,
            Xs_out: np.ndarray,
            feature_col_indices: npt.NDArray[np.int64],
            edge_indices_mask: npt.NDArray[bool],
            observed_network: np.ndarray | nx.Graph,
    ) -> None:
        edge_idx_in_full_xs = 0
        edge_idx_in_masked_xs = 0

        if self._is_directed:
            for i in range(self._n_nodes):
                for j in range(self._n_nodes):
                    if i == j:
                        continue
                    if not edge_indices_mask[edge_idx_in_full_xs]:
                        edge_idx_in_full_xs += 1
                        continue
                    indices = (i, j)
                    observed_edge_off = observed_network.copy()
                    if self.requires_graph:
                        if observed_edge_off.has_edge(i, j):
                            observed_edge_off.remove_edge(i, j)
                    else:
                        observed_edge_off[i, j] = 0

                    Xs_out[edge_idx_in_masked_xs, feature_col_indices] = self.calc_change_score(
                        observed_edge_off, indices
                    )
                    edge_idx_in_full_xs += 1
                    edge_idx_in_masked_xs += 1

        else:
            for i in range(self._n_nodes - 1):
                for j in range(i + 1, self._n_nodes):
                    if not edge_indices_mask[edge_idx_in_full_xs]:
                        edge_idx_in_full_xs += 1
                        continue

                    indices = (i, j)

                    observed_edge_off = observed_network.copy()
                    if self.requires_graph:
                        if observed_edge_off.has_edge(i, j):
                            observed_edge_off.remove_edge(i, j)
                    else:
                        observed_edge_off[i, j] = 0
                        observed_edge_off[j, i] = 0

                    Xs_out[edge_idx_in_masked_xs, feature_col_indices] = self.calc_change_score(
                        observed_edge_off, indices
                    )
                    edge_idx_in_full_xs += 1
                    edge_idx_in_masked_xs += 1

    def _get_metric_names(self):
        """
        Get the names of the features that this metric produces. Defaults to the name of the metric if the metric creates a single feature, and multiple
        names if the metric creates multiple features.

        Returns
        -------
        parameter_names: tuple
            A tuple of strings, each string is the name of a parameter that this metric produces.
        """
        total_n_features = self._get_total_feature_count()
        if total_n_features == 1:
            return (str(self),)
        else:
            parameter_names = ()
            for i in range(total_n_features):
                if self._indices_to_ignore is not None and self._indices_to_ignore[i]:
                    continue
                parameter_names += (f"{str(self)}_{i + 1}",)
            return parameter_names

    def _get_ignored_features(self):
        if self._indices_to_ignore is None or not np.any(self._indices_to_ignore):
            return tuple()

        ignored_features = ()
        for i in range(self._get_total_feature_count()):
            if self._indices_to_ignore is not None and self._indices_to_ignore[i]:
                ignored_features += (f"{str(self)}_{i + 1}",)

        return ignored_features

    def _calc_bootstrapped_scalar_feature(self, first_halves_to_use: np.ndarray,
                                          first_halves_indices: np.ndarray[int], second_halves_indices: np.ndarray[int],
                                          max_feature_val_calculator: Callable):
        num_nodes_in_observed = first_halves_indices.shape[0] + second_halves_indices.shape[0]
        num_nodes_in_first_half = first_halves_indices.shape[0]
        max_feature_in_observed = max_feature_val_calculator(num_nodes_in_observed)
        max_feature_in_first_half = max_feature_val_calculator(num_nodes_in_first_half)
        return self.calculate_for_sample(
            first_halves_to_use) * max_feature_in_observed / max_feature_in_first_half


class NumberOfEdges(Metric):
    def __str__(self):
        raise NotImplementedError

    def __init__(self):
        super().__init__(requires_graph=False)
        self._is_dyadic_independent = True
        self.does_support_mask = True

    @staticmethod
    def _get_num_edges_in_mat_factor() -> int:
        """
        A getter to normalize calculations for directed/undirected graphs in children classes
        """
        raise NotImplementedError(
            "This class is abstract by nature, please use either NumberOfEdgesUndirected or NumberOfEdgesDirected"
        )

    def calculate(self, W: np.ndarray, mask: npt.NDArray[bool] | None = None) -> float:
        mat_sum = np.sum(W) if mask is None else np.sum(W * mask)
        return mat_sum // self._get_num_edges_in_mat_factor()

    @staticmethod
    @njit
    def calc_change_score(current_network: np.ndarray, indices: tuple):
        return -1 if current_network[indices[0], indices[1]] else 1

    def calculate_for_sample(
            self,
            networks_sample: np.ndarray | torch.Tensor,
            mask: npt.NDArray[bool] | None = None
    ) -> np.ndarray:
        """
        Sum each matrix over all matrices in sample
        """
        mat_sum = (
            np.sum(networks_sample, axis=(0, 1)) if mask is None else
            np.sum(
                networks_sample[np.where(reshape_flattened_off_diagonal_elements_to_square(mask, self._is_directed))],
                axis=0,
            )
        )
        return mat_sum // self._get_num_edges_in_mat_factor()

    def calculate_mple_regressors(
            self,
            Xs_out: np.ndarray,
            feature_col_indices: npt.NDArray[np.int64],
            edge_indices_mask: npt.NDArray[bool],
            observed_network=None,
    ):
        Xs_out[:, feature_col_indices] = 1

    def calculate_bootstrapped_features(self, first_halves_to_use: np.ndarray,
                                        second_halves_to_use: np.ndarray,
                                        first_halves_indices: np.ndarray[int], second_halves_indices: np.ndarray[int]):
        """
        Calculates the bootstrapped number of edges, by counting edges in the sampled subnetworks, and normalizing by
        network size (i.e., calculating the fraction of existing edges out of all possible ones in sampled subnetworks,
        and multiplying by the number of possible edges in the full observed network).
        Parameters
        ----------
        first_halves_to_use
            Multiple samples of subnetworks of an observed network, representing the connectivity between half of the
            nodes in the large network.
        second_halves_to_use
            The subnetworks formed by the complementary set of nodes of the large network for each sample.
        first_halves_indices
            The indices of the nodes in the first half of the large network for each sample, according to the ordering
            of the nodes in the large network.
        second_halves_indices
            The indices of the nodes in the second half of the large network for each sample, according to the ordering

        Returns
        -------
        Properly normalized statistics of subnetworks of an observed network.
        """
        return self._calc_bootstrapped_scalar_feature(first_halves_to_use, first_halves_indices, second_halves_indices,
                                                      lambda n: n * (n - 1) / self._get_num_edges_in_mat_factor())


class NumberOfEdgesUndirected(NumberOfEdges):
    def __str__(self):
        return "num_edges_undirected"

    def __init__(self):
        super().__init__()
        self._is_directed = False

    @staticmethod
    def _get_num_edges_in_mat_factor() -> int:
        return 2


class NumberOfEdgesDirected(NumberOfEdges):
    def __str__(self):
        return "num_edges_directed"

    def __init__(self):
        super().__init__()
        self._is_directed = True

    @staticmethod
    def _get_num_edges_in_mat_factor() -> int:
        return 1


# TODO: change the name of this one to undirected and implement also a directed version?
class NumberOfTriangles(Metric):
    def __str__(self):
        return "num_triangles"

    def __init__(self):
        super().__init__(requires_graph=False)
        self._is_directed = False
        self._is_dyadic_independent = False

    def calculate(self, W: np.ndarray):
        if not np.all(W.T == W):
            raise ValueError("NumOfTriangles not implemented for directed graphs")
        # the (i,j)-th entry of W^3 counts the number of 3-length paths from node i to node j. Thus, the i-th element on
        # the diagonal counts the number of triangles that node 1 is part of (3-length paths from i to itself). As the
        # graph is undirected, we get that each path is counted twice ("forward and backwards"), thus the division by 2.
        # Additionally, each triangle is counted 3 times by diagonal elements (once for each node that takes part in
        # forming it), thus the division by 3.
        return (np.linalg.matrix_power(W, 3)).diagonal().sum() // (3 * 2)

    def calc_change_score(self, current_network: np.ndarray, indices: tuple):
        # The triangles that are affected by the edge toggling are those that involve it, namely, if the (i,j)-th edge
        # is toggled, the change in absolute value equals to the number of nodes k for which the edges (i,k) and (j,k)
        # exist. This is equivalent to the number of 2-length paths from i to j, which is the (i,j)-th entry of W^2.
        # If the edge is turned on, the change is positive, and otherwise negative.

        sign = -1 if current_network[indices[0], indices[1]] else 1
        return sign * np.dot(current_network[indices[0]], current_network[:, indices[1]])

    def calculate_for_sample(self, networks_sample: np.ndarray):
        return np.einsum('ijk,jlk,lik->k', networks_sample, networks_sample, networks_sample) // (3 * 2)


class BaseDegreeVector(Metric):
    """
    A base class for calculating a degree vector for a network.
    To avoid multicollinearity with other features, an optional parameter `indices_to_ignore` can be used to specify
    which indices the calculation ignores.
    """

    def __init__(self, is_directed: bool, indices_from_user=None):
        super().__init__(requires_graph=False)

        self._indices_from_user = indices_from_user.copy() if indices_from_user is not None else None

        self._is_directed = is_directed

    def _get_total_feature_count(self):
        return self._n_nodes

    def calculate_bootstrapped_features(self, first_halves_to_use: np.ndarray,
                                        second_halves_to_use: np.ndarray,
                                        first_halves_indices: np.ndarray[int], second_halves_indices: np.ndarray[int]):
        """
        Calculates the bootstrapped degree, by counting the connections of each node in the sampled subnetworks, and
        normalizing by network size (i.e., calculating the fraction of existing edges out of all possible ones for each
        node in sampled subnetworks, and multiplying by the number of possible edges of a single node in the full
        observed network).
        Each node appears in one of the sub-samples, so both are used, and the indices are used to order the calculated
        values in the entire features vector.
        Parameters
        ----------
        first_halves_to_use
            Multiple samples of subnetworks of an observed network, representing the connectivity between half of the
            nodes in the large network.
        second_halves_to_use
            The subnetworks formed by the complementary set of nodes of the large network for each sample.
        first_halves_indices
            The indices of the nodes in the first half of the large network for each sample, according to the ordering
            of the nodes in the large network.
        second_halves_indices
            The indices of the nodes in the second half of the large network for each sample, according to the ordering

        Returns
        -------
        Properly normalized statistics of subnetworks of an observed network.
        """
        num_nodes_in_observed = first_halves_indices.shape[0] + second_halves_indices.shape[0]
        num_nodes_in_first_half = first_halves_indices.shape[0]
        num_nodes_in_second_half = second_halves_indices.shape[0]

        # NOTE! we want the estimated covariance matrix from the bootstrap to match the dimension of samples from the
        # model during optimization, so we must first calculate the degrees for all the nodes (thus the initialization
        # of a new instance, which makes sure that no indices are ignored), and then ignore the indices that will be
        # removed by the metric.
        fresh_instance = self.__class__()  # No child class has a `is_directed` input to the constructor.
        degrees_first_halves = fresh_instance.calculate_for_sample(first_halves_to_use) * (
                num_nodes_in_observed - 1) / (num_nodes_in_first_half - 1)
        fresh_instance._n_nodes = num_nodes_in_second_half
        degrees_second_halves = fresh_instance.calculate_for_sample(second_halves_to_use) * (
                num_nodes_in_observed - 1) / (num_nodes_in_second_half - 1)
        num_sub_samples = first_halves_to_use.shape[2]
        bootstrapped_degrees = np.zeros((self._n_nodes, num_sub_samples))
        bootstrapped_degrees[first_halves_indices, np.arange(num_sub_samples)] = degrees_first_halves
        bootstrapped_degrees[second_halves_indices, np.arange(num_sub_samples)] = degrees_second_halves
        return self._handle_indices_to_ignore(bootstrapped_degrees)


class InDegree(BaseDegreeVector):
    """
    Calculate the in-degree of each node in a directed graph.
    """

    def __str__(self):
        return "indegree"

    def __init__(self, indices_from_user=None):
        super().__init__(is_directed=True, indices_from_user=indices_from_user)
        self._is_dyadic_independent = True

    def calculate(self, W: np.ndarray):
        return self._handle_indices_to_ignore(W.sum(axis=0))

    def calc_change_score(self, current_network: np.ndarray, indices: tuple):
        n = current_network.shape[0]
        diff = np.zeros(n)
        i, j = indices

        sign = -1 if current_network[i, j] else 1

        diff[j] = sign
        return self._handle_indices_to_ignore(diff)

    def calculate_for_sample(self, networks_sample: np.ndarray | torch.Tensor):
        summed_tensor = networks_sample.sum(axis=0)

        if isinstance(networks_sample, torch.Tensor) and networks_sample.is_sparse:
            n_nodes = networks_sample.shape[0]
            n_samples = networks_sample.shape[2]

            indices = self._handle_indices_to_ignore(summed_tensor.indices(), axis=1)
            values = self._handle_indices_to_ignore(summed_tensor.values())
            return torch.sparse_coo_tensor(indices, values, (n_nodes, n_samples))
        else:
            return self._handle_indices_to_ignore(summed_tensor)


class OutDegree(BaseDegreeVector):
    """
    Calculate the out-degree of each node in a directed graph.
    """

    def __str__(self):
        return "outdegree"

    def __init__(self, indices_from_user=None):
        super().__init__(is_directed=True, indices_from_user=indices_from_user)
        self._is_dyadic_independent = True

    def calculate(self, W: np.ndarray):
        return self._handle_indices_to_ignore(W.sum(axis=1))

    def calc_change_score(self, current_network: np.ndarray, indices: tuple):
        n = current_network.shape[0]
        diff = np.zeros(n)
        i, j = indices

        sign = -1 if current_network[i, j] else 1

        diff[i] = sign
        return self._handle_indices_to_ignore(diff)

    def calculate_for_sample(self, networks_sample: np.ndarray | torch.Tensor):
        summed_tensor = networks_sample.sum(axis=1)

        if isinstance(networks_sample, torch.Tensor) and networks_sample.is_sparse:
            n_nodes = networks_sample.shape[0]
            n_samples = networks_sample.shape[2]

            indices = self._handle_indices_to_ignore(summed_tensor.indices(), axis=1)
            values = self._handle_indices_to_ignore(summed_tensor.values())
            return torch.sparse_coo_tensor(indices, values, (n_nodes, n_samples))
        else:
            return self._handle_indices_to_ignore(summed_tensor)


class UndirectedDegree(BaseDegreeVector):
    """
    Calculate the degree of each node in an undirected graph.
    """

    def __str__(self):
        return "undirected_degree"

    def __init__(self, indices_from_user=None):
        super().__init__(is_directed=False, indices_from_user=indices_from_user)
        self._is_dyadic_independent = True

    def calculate(self, W: np.ndarray):
        return self._handle_indices_to_ignore(W.sum(axis=0))

    def calculate_for_sample(self, networks_sample: np.ndarray):
        return self._handle_indices_to_ignore(networks_sample.sum(axis=0))


class Reciprocity(Metric):
    """
    The Reciprocity metric takes the connectivity matrix of a directed graph, and returns a vector
    of size n-choose-2 indicating whether nodes i,j are connected. i.e. $ y_{i, j} \\cdot y_{j, i} $
    for every possible pair of nodes   
    """

    def __str__(self):
        return "reciprocity"

    def __init__(self):
        super().__init__(requires_graph=False)
        self._is_directed = True
        self._is_dyadic_independent = False

    def calculate(self, W: np.ndarray):
        return (W * W.T)[np.triu_indices(W.shape[0], 1)]

    def _get_total_feature_count(self):
        # n choose 2
        return self._n_nodes * (self._n_nodes - 1) // 2

    def calc_change_score(self, current_network: np.ndarray, indices: tuple):
        # Note: we intentionally initialize the whole matrix and return np.triu_indices() by the end (rather than
        # initializing an array of zeros of size n choose 2) to ensure compliance with the indexing returned by
        # the calculate method.
        i, j = indices
        all_changes = np.zeros(current_network.shape)
        min_idx = min(indices)
        max_idx = max(indices)

        if current_network[j, i] and not current_network[i, j]:
            all_changes[min_idx, max_idx] = 1
        elif current_network[j, i] and current_network[i, j]:
            all_changes[min_idx, max_idx] = -1
        return all_changes[np.triu_indices(all_changes.shape[0], 1)]


class TotalReciprocity(Metric):
    """
    Calculates how many reciprocal connections exist in a network  
    """

    def __str__(self):
        return "total_reciprocity"

    def __init__(self):
        super().__init__(requires_graph=False)
        self._is_directed = True
        self._is_dyadic_independent = False

    def calculate(self, W: np.ndarray):
        return (W * W.T).sum() / 2

    @staticmethod
    @njit
    def calc_change_score(current_network: np.ndarray, indices: tuple):
        i, j = indices

        if current_network[j, i] and not current_network[i, j]:
            return 1
        elif current_network[j, i] and current_network[i, j]:
            return -1
        else:
            return 0

    @staticmethod
    # @njit # Not supporting neither np.einsum nor sparse torch
    def calculate_for_sample(networks_sample: np.ndarray | torch.Tensor):
        if isinstance(networks_sample, torch.Tensor) and networks_sample.is_sparse:
            transposed_sparse_tensor = transpose_sparse_sample_matrices(networks_sample)
            return torch.sum(networks_sample * transposed_sparse_tensor, axis=(0, 1)) / 2
        elif isinstance(networks_sample, np.ndarray):
            return np.einsum("ijk,jik->k", networks_sample, networks_sample) / 2
        else:
            raise ValueError(f"Unsupported type of sample: {type(networks_sample)}! Supported types are np.ndarray and "
                             f"torch.Tensor with is_sparse=True")

    def calculate_bootstrapped_features(self, first_halves_to_use: np.ndarray,
                                        second_halves_to_use: np.ndarray,
                                        first_halves_indices: np.ndarray[int], second_halves_indices: np.ndarray[int]):
        """
        Calculates the bootstrapped number of reciprocal dyads, by counting such pairs in the sampled subnetworks, and
        normalizing by network size (i.e., calculating the fraction of existing reciprocal dyads out of all possible
        ones in sampled subnetworks, and multiplying by the number of possible reciprocal dyads in the full observed
        network).
        Parameters
        ----------
        first_halves_to_use
            Multiple samples of subnetworks of an observed network, representing the connectivity between half of the
            nodes in the large network.
        second_halves_to_use
            The subnetworks formed by the complementary set of nodes of the large network for each sample.
        first_halves_indices
            The indices of the nodes in the first half of the large network for each sample, according to the ordering
            of the nodes in the large network.
        second_halves_indices
            The indices of the nodes in the second half of the large network for each sample, according to the ordering

        Returns
        -------
        Properly normalized statistics of subnetworks of an observed network.
        """
        return self._calc_bootstrapped_scalar_feature(first_halves_to_use, first_halves_indices, second_halves_indices,
                                                      lambda n: n * (n - 1) / 2)


class ExWeightNumEdges(Metric):
    """
    Weighted sum of the number of edges, based on exogenous attributes.
    """

    # TODO: Collection doesn't necessarily support __getitem__, find a typing hint of a sized Iterable that does.
    def __init__(self, exogenous_attr: Collection):
        super().__init__(requires_graph=False)
        self.exogenous_attr = exogenous_attr
        self.edge_weights = None
        self._calc_edge_weights()
        self.does_support_mask = True

    @abstractmethod
    def _calc_edge_weights(self):
        ...

    @abstractmethod
    def _get_num_weight_mats(self):
        ...

    def _get_total_feature_count(self):
        return self._get_num_weight_mats()

    def calc_change_score(self, current_network: np.ndarray, indices: tuple):
        sign = -1 if current_network[indices[0], indices[1]] else 1
        return sign * self._handle_indices_to_ignore(self.edge_weights)[:, indices[0], indices[1]]

    def calculate(self, input: np.ndarray, mask: npt.NDArray[bool] | None = None):
        return self.calculate_for_sample(expand_net_dims(input), mask=mask)[..., -1]

    def calculate_for_sample(self, networks_sample: np.ndarray, mask: npt.NDArray[bool] | None = None):
        if mask is not None:
            mask = reshape_flattened_off_diagonal_elements_to_square(mask, self._is_directed)
        res = self._numba_calculate_for_sample(networks_sample, self.edge_weights, mask)
        if not self._is_directed:
            res = res / 2
        return self._handle_indices_to_ignore(res)

    @staticmethod
    @njit
    def _numba_calculate_for_sample(
            networks_sample: np.ndarray,
            edge_weights: np.ndarray,
            mask: npt.NDArray[bool] | None = None,
    ):
        # transform to shape m X n(n-1) where m is the number of weight matrices (flatten each weight matrix)
        reshaped_edge_weights = edge_weights.reshape(edge_weights.shape[0], -1).astype(np.float64)

        masked_reshaped_edge_weights = reshaped_edge_weights.copy()
        if mask is not None:
            # This method expects squared masks, to match the dimensionality of edge_weights. Ignoring the elements on
            # the diagonal in calculations is handled by having zero edge weights for those elements.
            masked_reshaped_edge_weights *= mask.flatten()

        # transform to shape n(n-1) X k where k is the sample size (flatten each network in the sample)
        reshaped_networks_sample = networks_sample.reshape(-1, networks_sample.shape[-1]).astype(np.float64)

        # Calculate an m X k matrix where each column is the statistics (m node attributed sum) and there is a column
        # per network in the sample.
        res = masked_reshaped_edge_weights @ reshaped_networks_sample

        return res

    def calculate_mple_regressors(
            self,
            Xs_out: np.ndarray,
            feature_col_indices: npt.NDArray[np.int64],
            edge_indices_mask: npt.NDArray[bool],
            observed_network=None,
    ):
        # edge_weights shape is (num_weight_mats, n_nodes, n_nodes), the desired outcome is in the shape:
        # (n_nodes**2 - n_nodes, num_weight_mats)
        num_nodes = len(self.exogenous_attr)
        if self._is_directed:
            Xs_out[:, feature_col_indices] = self.edge_weights[:, np.eye(
                num_nodes) == 0].transpose()[edge_indices_mask]
        else:
            up_triangle_indices = np.triu_indices(num_nodes, k=1)
            Xs_out[:, feature_col_indices] = self.edge_weights[:, up_triangle_indices[0],
                                             up_triangle_indices[1]].transpose()[edge_indices_mask]


class NumberOfEdgesTypes(Metric):
    """
    An abstract metric to count how many edges exist between different node types in a graph (directed or undirected).
    """

    not_implemented_error_message = (
            "This class is abstract by nature, please use either " +
            "NumberOfEdgesTypesUndirected or NumberOfEdgesTypesDirected"
    )

    def __str__(self):
        raise NotImplementedError(NumberOfEdgesTypes.not_implemented_error_message)

    @staticmethod
    def _get_num_edges_in_mat_factor() -> int:
        """
        A getter to normalize calculations for directed/undirected graphs in children classes
        """
        raise NotImplementedError(NumberOfEdgesTypes.not_implemented_error_message)

    def _calc_type_pairs_indices(self):
        """
        Calculate a mapping between node type pairs (edge pairs) and their indices in the sorted type paris list.
        """
        self._sorted_type_pairs_indices = None
        raise NotImplementedError(NumberOfEdgesTypes.not_implemented_error_message)

    def _get_total_feature_count(self):
        raise NotImplementedError(NumberOfEdgesTypes.not_implemented_error_message)

    def _get_flattened_edge_type_idx_assignment(self):
        """
        Get the flattened version of the matrix that stores the edge type (node type pair) index for every entry in the
        matrix.
        """
        raise NotImplementedError(NumberOfEdgesTypes.not_implemented_error_message)

    def _get_sorted_canonical_type_pairs(self):
        """
        Get the list of type pairs representative (the representative depends on whether ordering is improtant, i.e.,
        directed or not) sorted according to their indexing in the metric statistics vector.
        """
        raise NotImplementedError(NumberOfEdgesTypes.not_implemented_error_message)

    def __init__(self, exogenous_attr: Sequence[Any], indices_from_user=None):
        self.exogenous_attr = exogenous_attr

        self.unique_types = sorted(list(set(self.exogenous_attr)))

        self._indices_from_user = indices_from_user.copy() if indices_from_user is not None else None
        super().__init__()

        self.does_support_mask = True

        self._effective_feature_count = self._get_effective_feature_count()
        self._indices_to_ignore_up_to_idx = np.cumsum(self._indices_to_ignore)

        self.indices_of_types = {}
        for i, t in enumerate(self.exogenous_attr):
            if t not in self.indices_of_types.keys():
                self.indices_of_types[t] = [i]
            else:
                self.indices_of_types[t].append(i)

        self.sorted_type_pairs = get_sorted_type_pairs(self.unique_types)
        self._calc_type_pairs_indices()

        self._calc_edge_type_idx_assignment()

    def _calc_edge_type_idx_assignment(self):
        """
        Each edge is assigned with the index of its corresponding sorted type pair.

        For example, for an n=4 matrix with types [A, B, A, B], the weight matrix is
            [ AA, AB, AA, AB
              BA, BB, BA, BB
              AA, AB, AA, AB
              BA, BB, BA, BB ]
        but instead of AA, AB, ..., we save the corresponding index of the type pair
        in self._sorted_type_pairs (which is sorted alphabetically.)

        """
        num_nodes = len(self.exogenous_attr)
        self._edge_type_idx_assignment = np.zeros((num_nodes, num_nodes)).astype(int)

        for i in range(num_nodes):
            for j in range(num_nodes):
                type_1 = self.exogenous_attr[i]
                type_2 = self.exogenous_attr[j]

                self._edge_type_idx_assignment[i, j] = self._sorted_type_pairs_indices[(type_1, type_2)]

        self._edge_type_idx_assignment += 1  # Increment by 1 to avoid 0-indexing (the index 0 will be kept for non-existing edges)

    def calculate_for_sample(self, networks_sample: np.ndarray, mask: npt.NDArray[bool] | None = None):
        sample_size = networks_sample.shape[2]
        stats = np.zeros((self._get_effective_feature_count(), sample_size))
        num_ignored = 0
        mask = None if mask is None else reshape_flattened_off_diagonal_elements_to_square(mask, self._is_directed)
        for type_pair in self.sorted_type_pairs:
            if (
                    self._indices_to_ignore is not None and
                    self._indices_to_ignore[self._sorted_type_pairs_indices[type_pair]]
            ):
                num_ignored += 1
                continue
            ix_grid = np.ix_(self.indices_of_types[type_pair[0]], self.indices_of_types[type_pair[1]])
            sub_array = networks_sample[ix_grid]
            if mask is None:
                stat = sub_array.sum(axis=(0, 1))
            else:
                mask_for_types = mask[ix_grid]
                stat = np.einsum("ijk,ij->k", sub_array, mask_for_types)
            stats[self._sorted_type_pairs_indices[type_pair] - num_ignored] += stat
        return stats / self._get_num_edges_in_mat_factor()

    # TODO: when we finally make calculate_for_sample the mandatory abstract method in Metric and remove calculate
    #  entirely or return the first matrix returned by calculate_for_sample, change this accordingly as well.
    def calculate(self, network: np.ndarray, mask: npt.NDArray[bool] | None = None):
        return self.calculate_for_sample(expand_net_dims(network), mask=mask)[..., -1]

    def update_indices_to_ignore(self, indices_to_ignore):
        super().update_indices_to_ignore(indices_to_ignore)
        self._effective_feature_count = self._get_effective_feature_count()
        self._indices_to_ignore_up_to_idx = np.cumsum(self._indices_to_ignore)

    def initialize_indices_to_ignore(self):
        super().initialize_indices_to_ignore()
        self.update_indices_to_ignore(self._indices_to_ignore)

    def calc_change_score(self, current_network: np.ndarray, indices: tuple):
        edge_type_pair = (self.exogenous_attr[indices[0]], self.exogenous_attr[indices[1]])
        idx_in_features_vec = self._sorted_type_pairs_indices[edge_type_pair]

        sign = -1 if current_network[indices[0], indices[1]] else 1

        change_score = np.zeros(self._effective_feature_count)
        if self._indices_to_ignore is not None:
            if self._indices_to_ignore[idx_in_features_vec]:
                return change_score

            change_score[idx_in_features_vec - self._indices_to_ignore_up_to_idx[idx_in_features_vec]] = sign

            return change_score
        else:
            change_score[idx_in_features_vec] = sign
            return change_score

    def calculate_mple_regressors(
            self,
            Xs_out: np.ndarray,
            feature_col_indices: npt.NDArray[np.int64],
            edge_indices_mask: npt.NDArray[bool],
            observed_network=None,
    ):
        # Get the type pair (edge type) index for every entry in the matrix, formatted as Xs (as if the matrix is
        # flattened).
        flattened_edge_type_idx_assignment = self._get_flattened_edge_type_idx_assignment()
        # For each row in Xs (which denotes and entry in the adjacency matrix), update the right column (columns
        # correspond to entries in the feature vector) - the column with the index of the corresponding type pair (the
        # pair of nodes of this entry in the adjacency matrix) in the list of type pairs.
        type_pair_indices_in_metric_cols = flattened_edge_type_idx_assignment[edge_indices_mask]
        # Sum up ignored indices up to each type pair, to subtract the number of ignored indices up to each idx when
        # populating the full Xs that is already indexed such that ignored indices are absent.
        if self._indices_to_ignore is not None:
            ignored_indices_compensation = np.cumsum(self._indices_to_ignore).astype(int)
        else:
            ignored_indices_compensation = np.zeros(self._get_total_feature_count(), dtype=int)

        # Compensate for ignored indices - transform the indexing from the full metric to the metric with ignored
        # indices by subtracting the number of ignored indices up to each entry
        type_pair_indices_in_metric_cols_ignored_idx_comp = (
                type_pair_indices_in_metric_cols - ignored_indices_compensation[type_pair_indices_in_metric_cols]
        )
        # Extract a mask of Xs rows with non-ignored features changes (these rows should be updated in Xs. Others
        # shouldn't be updated - they are ignored). These are exactly the rows for which the index of the columns to
        # update after compensation (which stands for type pair index) is non-negative (i.e., the type pair is not]
        # ignored).
        non_ignored_mask = type_pair_indices_in_metric_cols_ignored_idx_comp >= 0
        type_pair_indices_in_metric_collection_Xs_cols = feature_col_indices[
            type_pair_indices_in_metric_cols_ignored_idx_comp[non_ignored_mask]
        ]
        Xs_out[non_ignored_mask, type_pair_indices_in_metric_collection_Xs_cols] = 1


class NumberOfEdgesTypesUndirected(NumberOfEdgesTypes):
    def __str__(self):
        return "num_edges_between_types_undirected"

    @staticmethod
    def _get_num_edges_in_mat_factor():
        return 2

    def __init__(self, exogenous_attr: Sequence[Any], indices_from_user=None):
        super().__init__(exogenous_attr, indices_from_user)
        self._is_directed = False

    def _get_total_feature_count(self):
        num_unique_types = len(self.unique_types)
        return num_unique_types * (num_unique_types + 1) // 2

    def _get_sorted_canonical_type_pairs(self):
        return [p for p in self.sorted_type_pairs if p == tuple(sorted(p))]

    def _calc_type_pairs_indices(self):
        self._sorted_type_pairs_indices = {}

        sorted_canonical_type_paris = self._get_sorted_canonical_type_pairs()
        for i, (a, b) in enumerate(sorted_canonical_type_paris):
            self._sorted_type_pairs_indices[(a, b)] = i
            if a != b:
                self._sorted_type_pairs_indices[(b, a)] = i

    def _get_flattened_edge_type_idx_assignment(self):
        # Reducing 1 because the type indexing in self._edge_type_idx_assignment is 1-based (0 is reserved for
        # non-exising edges).
        return self._edge_type_idx_assignment[
            np.triu_indices(self._edge_type_idx_assignment.shape[0], k=1)].flatten() - 1

    def _get_metric_names(self):
        parameter_names = tuple()

        metric_name = str(self)

        sorted_canonical_type_pairs = self._get_sorted_canonical_type_pairs()
        for i in range(self._get_total_feature_count()):
            if self._indices_to_ignore is not None and self._indices_to_ignore[i]:
                continue
            type_pair = str(sorted_canonical_type_pairs[i][0]) + "__" + str(sorted_canonical_type_pairs[i][1])
            parameter_names += (f"{metric_name}_{type_pair}",)

        return parameter_names

    def _get_ignored_features(self):
        if self._indices_to_ignore is None or not np.any(self._indices_to_ignore):
            return tuple()

        metric_name = str(self)
        ignored_features = ()
        sorted_canonical_type_pairs = self._get_sorted_canonical_type_pairs()
        for i in range(self._get_total_feature_count()):
            if self._indices_to_ignore is not None and self._indices_to_ignore[i]:
                type_pair = str(sorted_canonical_type_pairs[i][0]) + "__" + str(sorted_canonical_type_pairs[i][1])
                ignored_features += (f"{metric_name}_{type_pair}",)

        return ignored_features


class NumberOfEdgesTypesDirected(NumberOfEdgesTypes):
    """
    A metric that counts how many edges exist between different node types in a directed graph.
    For example -
        A graph with `n` nodes, with an exogenous attribute `type=[A, B]` assigned to each node.
        The metric counts the number of edges between nodes of type A->A, A->B, B->A, B->B of a given graph,
        yielding len(type)**2 features.

    Parameters
    -----------
        exogenous_attr : Collection
            A collection of attributes assigned to each node in a graph with n nodes.

            #TODO - len(exogenous_attr)==n is a requirement, right? Should we assert?

        indices_to_ignore: list
            # TODO - Specify the sorting convention
    """

    def __str__(self):
        return "num_edges_between_types_directed"

    def __init__(self, exogenous_attr: Sequence[Any], indices_from_user=None):
        super().__init__(exogenous_attr, indices_from_user)
        self._is_directed = True

    @staticmethod
    def _get_num_edges_in_mat_factor():
        return 1

    def _get_sorted_canonical_type_pairs(self):
        return self.sorted_type_pairs

    def _calc_type_pairs_indices(self):
        self._sorted_type_pairs_indices = {pair: i for i, pair in enumerate(self.sorted_type_pairs)}

    def _get_total_feature_count(self):
        return len(self.unique_types) ** 2

    def _get_flattened_edge_type_idx_assignment(self):
        # Reducing 1 because the type indexing in self._edge_type_idx_assignment is 1-based (0 is reserved for
        # non-exising edges).
        return self._edge_type_idx_assignment[
            ~np.eye(self._edge_type_idx_assignment.shape[0], dtype=bool)].flatten() - 1

    def _get_metric_names(self):
        parameter_names = tuple()

        metric_name = str(self)

        for i in range(self._get_total_feature_count()):
            if self._indices_to_ignore is not None and self._indices_to_ignore[i]:
                continue
            type_pair = str(self.sorted_type_pairs[i][0]) + "__" + str(self.sorted_type_pairs[i][1])
            parameter_names += (f"{metric_name}_{type_pair}",)

        return parameter_names

    def _get_ignored_features(self):
        if self._indices_to_ignore is None or not np.any(self._indices_to_ignore):
            return tuple()

        metric_name = str(self)
        ignored_features = ()
        for i in range(self._get_total_feature_count()):
            if self._indices_to_ignore is not None and self._indices_to_ignore[i]:
                type_pair = str(self.sorted_type_pairs[i][0]) + "__" + str(self.sorted_type_pairs[i][1])
                ignored_features += (f"{metric_name}_{type_pair}",)

        return ignored_features


class NodeAttrSum(ExWeightNumEdges):
    def __init__(self, exogenous_attr: Collection, is_directed: bool):
        super().__init__(exogenous_attr)
        self._is_directed = is_directed

    def _calc_edge_weights(self):
        num_nodes = len(self.exogenous_attr)
        self.edge_weights = np.zeros((self._get_num_weight_mats(), num_nodes, num_nodes))
        for i in range(num_nodes):
            for j in range(num_nodes):
                if i == j:
                    continue
                self.edge_weights[0, i, j] = self.exogenous_attr[i] + self.exogenous_attr[j]

    def _get_num_weight_mats(self):
        return 1

    def __str__(self):
        return "node_attribute_sum"


class NodeAttrSumOut(ExWeightNumEdges):
    def __init__(self, exogenous_attr: Collection):
        super().__init__(exogenous_attr)
        self._is_directed = True

    def _calc_edge_weights(self):
        num_nodes = len(self.exogenous_attr)
        self.edge_weights = np.zeros((self._get_num_weight_mats(), num_nodes, num_nodes))
        for i in range(num_nodes):
            self.edge_weights[0, i, :] = self.exogenous_attr[i] * np.ones(num_nodes)
            self.edge_weights[0, i, i] = 0

    def _get_num_weight_mats(self):
        return 1

    def __str__(self):
        return "node_attribute_sum_out"


class NodeAttrSumIn(ExWeightNumEdges):
    def __init__(self, exogenous_attr: Collection):
        super().__init__(exogenous_attr)
        self._is_directed = True

    def _calc_edge_weights(self):
        num_nodes = len(self.exogenous_attr)
        self.edge_weights = np.zeros((self._get_num_weight_mats(), num_nodes, num_nodes))
        for j in range(num_nodes):
            self.edge_weights[0, :, j] = self.exogenous_attr[j] * np.ones(num_nodes)
            self.edge_weights[0, j, j] = 0

    def _get_num_weight_mats(self):
        return 1

    def __str__(self):
        return "node_attribute_in"


class SumDistancesConnectedNeurons(ExWeightNumEdges):
    """
    This class calculates the sum of Euclidean distances between all pairs of connected neurons.
    rows = samples, columns = axes
    """

    def __init__(self, exogenous_attr: pd.DataFrame | pd.Series | np.ndarray | list | tuple, is_directed: bool):
        # todo: decorator that checks inputs and returns np.ndarray if the inputs were valid, and an error otherwise
        if isinstance(exogenous_attr, (pd.DataFrame, pd.Series, list, tuple)):
            exogenous_attr = np.array(exogenous_attr)
        elif not isinstance(exogenous_attr, np.ndarray):
            raise ValueError(
                f"Unsupported type of positions: {type(exogenous_attr)}. Supported types are pd.DataFrame, "
                f"pd.Series, list, tuple and np.ndarray.")
        if len(exogenous_attr.shape) == 1:
            exogenous_attr = exogenous_attr.reshape(-1, 1)

        super().__init__(exogenous_attr)
        self._is_directed = is_directed

    def _calc_edge_weights(self):
        num_nodes = len(self.exogenous_attr)
        self.edge_weights = np.reshape(squareform(pdist(self.exogenous_attr, metric='euclidean')),
                                       (self._get_num_weight_mats(), num_nodes, num_nodes))

    def calc_change_score(self, current_network: np.ndarray, indices: tuple):
        sign = -1 if current_network[indices[0], indices[1]] else 1
        return sign * self.edge_weights[:, indices[0], indices[1]]

    def _get_num_weight_mats(self):
        return 1

    def __str__(self):
        return "sum_distances_connected_neurons"


class NumberOfNodesPerType(Metric):
    def __str__(self):
        return "num_nodes_per_type"

    def __init__(self, metric_node_feature, n_node_categories, feature_dim=1):
        super().__init__(requires_graph=False, metric_type='node', metric_node_feature=metric_node_feature)
        self._is_dyadic_independent = True
        self.n_node_categories = n_node_categories
        self.feature_dim = feature_dim

    def _get_total_feature_count(self):
        """
        How many features does this metric produce, including the ignored ones.
        """
        return self.n_node_categories - 1

    def calculate(self, V: np.ndarray):
        V = V.astype(int)
        if V.shape[1] != 1:
            raise ValueError("the metric NumberOfNodesPerType only works for one kind of node feature.")
        else:
            V = V[:, 0]
        return self._handle_indices_to_ignore(
            np.bincount(V, minlength=self.n_node_categories)[:-1])  # last category is redundant

    def calc_change_score(self, current_node_features: np.ndarray, idx: int, new_category: int, feature_to_flip=None):
        if current_node_features.shape[1] != 1:
            raise ValueError("the metric NumberOfNodesPerType only works for one kind of node feature.")
        else:
            current_node_features = current_node_features[:, 0]
        old_category = current_node_features[idx]
        changes = np.zeros(self.n_node_categories)
        changes[old_category] = -1
        changes[new_category] = 1
        return self._handle_indices_to_ignore(changes[:-1])  # last category is redundant

    def calculate_for_sample(self, networks_sample: np.ndarray | torch.Tensor):
        """
        We use a trick here to make the bincount operation vectorized: we add each column of the sample
        (namely, features of a different network) a distinct offset, then flatten the sample. Now, we can
        perform bincount on the flattened sample, and reshape it to get back to the counts per network.
        """
        networks_sample = networks_sample.astype(int)
        if networks_sample.shape[1] != 1:
            raise ValueError("the metric NumberOfNodesPerType only works for one kind of node feature.")
        else:
            networks_sample = networks_sample[:, 0]

        n_samples = networks_sample.shape[-1]
        offsets = np.arange(n_samples)[None, :] * self.n_node_categories
        flat_indices = networks_sample + offsets
        flat_counts = np.bincount(flat_indices.ravel(), minlength=n_samples * self.n_node_categories)
        counts_for_sample = flat_counts.reshape(n_samples, self.n_node_categories).T

        return self._handle_indices_to_ignore(counts_for_sample[:-1])  # last category is redundant


class MetricsCollection:

    def __init__(self,
                 metrics: Collection[Metric],
                 is_directed: bool,
                 n_nodes: int,
                 fix_collinearity=True,
                 use_sparse_matrix=False,
                 collinearity_fixer_sample_size=1000,
                 is_collinearity_distributed=False,
                 # TODO: For tests only, find a better solution
                 do_copy_metrics=True,
                 mask: npt.NDArray[bool] | None = None,
                 **kwargs):
        print("in MetricsCollection constructor")
        sys.stdout.flush()
        if not do_copy_metrics:
            self.metrics = tuple([metric for metric in metrics])
        else:
            self.metrics = tuple([deepcopy(metric) for metric in metrics])

        for m in self.metrics:
            m._n_nodes = n_nodes
            m.initialize_indices_to_ignore()

        self.is_directed = is_directed
        self.mask = None
        if mask is not None:
            if mask.ndim != 1:
                raise ValueError(f"MetricsCollection expects flattened masks (1D). Got {mask.ndim}D")
            self.mask = mask.copy()
        for x in self.metrics:
            if (x._is_directed is not None) and (x._is_directed != self.is_directed):
                model_is_directed_str = "a directed" if self.is_directed else "an undirected"
                metric_is_directed_str = "a directed" if x._is_directed else "an undirected"
                raise ValueError(f"Trying to initialize {model_is_directed_str} model with {metric_is_directed_str} "
                                 f"metric `{str(x)}`!")
            if self.mask is not None and not x.does_support_mask:
                raise ValueError(f"Trying to initialize a masked model with metric `{str(x)}` which does not support "
                                 f"masks!")
        self.n_nodes = n_nodes
        node_feature_name_to_dim = {m.metric_node_feature: m.feature_dim for m in self.metrics if
                                    m._metric_type == 'node'}
        node_features_dims = list(node_feature_name_to_dim.values())
        node_features_indices_limits = np.cumsum(np.concatenate([[0], node_features_dims])).astype(int)
        node_features_indices = [np.arange(node_features_indices_limits[i], node_features_indices_limits[i + 1])
                                 for i in range(len(node_features_indices_limits) - 1)]
        node_feature_names = list(node_feature_name_to_dim.keys())
        self.node_feature_names = dict(zip(node_feature_names,
                                           node_features_indices))  # a dict with keys of node feature names and values of lists of indices
        self.n_node_features = sum([len(v) for v in self.node_feature_names.values()])
        self.node_features_n_categories = {m.metric_node_feature: m.n_node_categories for m in self.metrics if
                                           m._metric_type == 'node'}

        self.use_sparse_matrix = use_sparse_matrix
        self.requires_graph = any([x.requires_graph for x in self.metrics])

        # Returns the number of features that are being calculated. Since a single metric might return more than one
        # feature, the length of the statistics vector might be larger than the amount of metrics. Since it also depends
        # on the network size, n is a mandatory parameters. That's why we're using the get_effective_feature_count
        # function
        self.num_of_features = self.calc_num_of_features()
        self.features_per_metric = np.array([metric._get_effective_feature_count() for metric in self.metrics])

        self._fix_collinearity = fix_collinearity
        self.collinearity_fixer_sample_size = collinearity_fixer_sample_size
        if self._fix_collinearity:
            print("before collinearity fix")
            self.collinearity_fixer(sample_size=self.collinearity_fixer_sample_size,
                                    is_distributed=is_collinearity_distributed,
                                    num_samples_per_job=kwargs.get('num_samples_per_job_collinearity_fixer', 5),
                                    ratio_threshold=kwargs.get('ratio_threshold_collinearity_fixer', 5e-6),
                                    nonzero_thr=kwargs.get('nonzero_threshold_collinearity_fixer', 0.1),
                                    )

        self.num_of_metrics = len(self.metrics)
        self.metric_names = tuple([str(metric) for metric in self.metrics])
        self._has_dyadic_dependent_metrics = any([not x._is_dyadic_independent for x in self.metrics])

    def _delete_metric(self, metric: Metric):
        self.metrics = tuple([m for m in self.metrics if m != metric])
        self.requires_graph = any([x.requires_graph for x in self.metrics])

    def calc_num_of_features(self):
        return sum([metric._get_effective_feature_count() for metric in self.metrics])

    def get_metric(self, metric_name: str) -> Metric:
        """
        Get a metric instance
        """
        return self.metrics[self.metric_names.index(metric_name)]

    def get_metric_by_feat_idx(self, idx: int):
        cum_sum_num_feats = 0
        for m in self.metrics:
            cum_sum_num_feats += m._get_effective_feature_count()
            if cum_sum_num_feats > idx:
                return m

    def get_feature_idx_within_metric(self, idx: int):
        cum_sum_num_feats = 0
        for m_idx in range(len(self.metrics)):
            next_met_num_feats = self.metrics[m_idx]._get_effective_feature_count()
            if cum_sum_num_feats + next_met_num_feats > idx:
                # We want to return the index in the "full" array, namely regardless of ignored features. So, in case
                # there are indices that are ignored, we must take the returned index from the array of non-ignored
                # indices, to compensate for the ones ignored by the indexing of MetricCollection (which holds only
                # effective features, after ignoring).
                # For example - if we ignore the degree of the first node, and now want to ignore the degree of the
                # fifth node as well, we must return 4 for the metric to correctly ignore it. But it is the fourth
                # feature corresponding to the metric in the MetricCollection vector of features (not fifth, because the
                # first is missing, not returned by the Metric as it's ignored). By returning the fourth element from
                # the list of non-ignored indices, which is [1, 2, ..., n], we solve the problem.

                effective_idx_within_metric = idx - cum_sum_num_feats
                if hasattr(self.metrics[m_idx], "_indices_to_ignore"):
                    non_ignored_indices = np.where(~self.metrics[m_idx]._indices_to_ignore)[0]
                    # Return the index of the feature with relation to the whole set of features (without ignoring).
                    return non_ignored_indices[effective_idx_within_metric]
                else:
                    return effective_idx_within_metric
            else:
                cum_sum_num_feats += next_met_num_feats

    def calc_statistics_for_binomial_tensor_local(self, tensor_size, p=0.5):
        sample = generate_binomial_tensor(self.n_nodes, self.n_node_features, tensor_size, p=p)

        # Symmetrize samples if not directed
        if not self.is_directed:
            sample[:self.n_nodes, :self.n_nodes] = np.round(
                (sample[:self.n_nodes, :self.n_nodes] + sample[:self.n_nodes, :self.n_nodes].transpose(1, 0, 2)) / 2)

        # Make sure the main diagonal is 0
        sample[np.arange(self.n_nodes, dtype=int), np.arange(self.n_nodes, dtype=int), :] = 0

        # Calculate the features of the sample
        return self.calculate_sample_statistics(sample)

    def calc_statistics_for_binomial_tensor_distributed(self, tensor_size, p=0.5, num_samples_per_job=1):
        # TODO: currently, if tensor_size % num_samples_per_job != 0 the sample size will be larger than tensor_size
        #  specified by the user (it is (tensor_size // num_samples_per_job + 1) * num_samples_per_job). We can pass
        #  tensor_size as an additional argument to children jobs, and validate in
        #  sample_statistics_distributed_calcs.py that we don't calculate for too many networks.
        out_dir_path = (Path.cwd().parent / "OptimizationIntermediateCalculations").resolve()
        data_path = (out_dir_path / "data").resolve()
        os.makedirs(data_path, exist_ok=True)

        with open((data_path / 'metric_collection.pkl').resolve(), 'wb') as f:
            pickle.dump(self, f)

        cmd_line_for_bsub = (f'python ./sample_statistics_distributed_calcs.py '
                             f'--out_dir_path {out_dir_path} '
                             f'--num_samples_per_job {num_samples_per_job} '
                             f'--p {p}')

        num_jobs = int(np.ceil(tensor_size / num_samples_per_job))
        print(f"sending children job array for collinearity fixer {num_jobs} jobs")
        job_array_ids, children_logs_dir = run_distributed_children_jobs(out_dir_path, cmd_line_for_bsub,
                                                                         "distributed_binomial_tensor_statistics.sh",
                                                                         num_jobs, "sample_stats")

        # Wait for all jobs to finish.
        sample_stats_path = (out_dir_path / "sample_statistics").resolve()
        os.makedirs(sample_stats_path, exist_ok=True)
        wait_for_distributed_children_outputs(num_jobs, [sample_stats_path], job_array_ids, "sample_stats",
                                              children_logs_dir)

        # Clean current scripts and data
        shutil.rmtree(data_path)
        shutil.rmtree((out_dir_path / "scripts").resolve())

        # Aggregate results
        whole_sample_statistics = cat_children_jobs_outputs(num_jobs, sample_stats_path, axis=1)

        # clean outputs
        shutil.rmtree(sample_stats_path)
        return whole_sample_statistics

    def remove_feature_by_idx(self, idx: int):
        metric_of_feat = self.get_metric_by_feat_idx(idx)
        is_trimmable = metric_of_feat._get_effective_feature_count() > 1
        if not is_trimmable:
            print(f"Removing the metric {str(metric_of_feat)} from the collection")
            sys.stdout.flush()
            self._delete_metric(metric=metric_of_feat)
        else:
            idx_to_delete_within_metric = self.get_feature_idx_within_metric(idx)
            print(f"Removing the {idx_to_delete_within_metric} feature of {str(metric_of_feat)}")
            sys.stdout.flush()
            metric_of_feat.update_indices_to_ignore([idx_to_delete_within_metric])
        self.num_of_features = self.calc_num_of_features()

        # Re-calculate the number of features per metric after deleting a feature.
        self.features_per_metric = np.array([metric._get_effective_feature_count() for metric in self.metrics])

    def collinearity_fixer(self, sample_size=1000, nonzero_thr=10 ** -1, ratio_threshold=10 ** -6,
                           eigenvec_thr=10 ** -4, is_distributed=False, **kwargs):
        """
        Find collinearity between metrics in the collection.

        Currently this is a naive version that only handles the very simple cases.
        TODO: revisit the threshold and sample size
        """
        is_linearly_dependent = True

        # Sample networks from a maximum entropy distribution, for avoiding edge cases (such as a feature is 0 for
        # all networks in the sample).
        if not is_distributed:
            sample_features = self.calc_statistics_for_binomial_tensor_local(sample_size)
        else:
            print("starting distributed collinearity fixing")
            sample_features = self.calc_statistics_for_binomial_tensor_distributed(sample_size,
                                                                                   num_samples_per_job=kwargs.get(
                                                                                       "num_samples_per_job", 5))
        while is_linearly_dependent:
            features_cov_mat = sample_features @ sample_features.T

            # Determine whether the matrix of features is invertible. If not - this means there is a non-trivial vector,
            # that when multiplied by the matrix gives the 0 vector. Namely, there is a single set of coefficients that
            # defines a non-trivial linear combination that equals 0, for *all* the sampled feature vectors. This means
            # the features are linearly dependent.
            eigen_vals, eigen_vecs = np.linalg.eigh(features_cov_mat)

            minimal_non_zero_eigen_val = np.min(np.abs(eigen_vals[np.abs(eigen_vals) > nonzero_thr]))
            small_eigen_vals_indices = np.where(np.abs(eigen_vals) / minimal_non_zero_eigen_val < ratio_threshold)[0]

            if small_eigen_vals_indices.size == 0:
                is_linearly_dependent = False
            else:
                print("Collinearity detected, identifying features to remove")
                sys.stdout.flush()

                # For each linear dependency (corresponding to an eigen vector with a low value), mark the indices of
                # features that are involved (identified by a non-zero coefficient in the eigen vector).
                dependent_features_flags = np.zeros((small_eigen_vals_indices.size, self.num_of_features))
                for i in range(small_eigen_vals_indices.size):
                    dependent_features_flags[
                        i, np.where(np.abs(eigen_vecs[:, small_eigen_vals_indices[i]]) > eigenvec_thr)[0]] = 1

                # Calculate the fraction of dependencies each feature is involved in.
                fraction_of_dependencies_involved = dependent_features_flags.mean(axis=0)

                # Sort the features (their indices) by the fraction of dependencies they are involved in (remove first
                # features that are involved in more dependencies). Break ties by the original order of the features in
                # the array (for the consistency of sorting. E.g, if we need to get rid of degree features, always
                # remove them by the order of nodes).
                removal_order = np.lexsort((np.arange(self.num_of_features), -fraction_of_dependencies_involved))

                # Iterate the metrics to find one with multiple features, namely effective number of features that is
                # larger than 1 ('trimmable'). We prefer to trim metrics rather than totally eliminate them from the
                # collection.
                i = 0
                cur_metric = self.get_metric_by_feat_idx(removal_order[i])
                is_trimmable = cur_metric._get_effective_feature_count() > 1
                while (not is_trimmable and i < removal_order.size - 1 and fraction_of_dependencies_involved[
                    removal_order[i]] > 0):
                    i += 1
                    cur_metric = self.get_metric_by_feat_idx(removal_order[i])
                    is_trimmable = cur_metric._get_effective_feature_count() > 1

                # If a trimmable metric was not found (i.e., all features that are involved in the dependency are of
                # metrics with an effective number of features of 1), totally remove the metric that is involved in most
                # dependencies.
                if not is_trimmable:
                    i = 0
                self.remove_feature_by_idx(removal_order[i])

                sample_features = np.delete(sample_features, removal_order[i], axis=0)

    def calculate_statistics(self, W: np.ndarray):
        """
        Calculate the statistics of a graph, formally written as g(y).

        Parameters
        ----------
        W : np.ndarray
            A generalized connectivity matrix: a concatenation of N x N connectivity matrix with an N x k node features matrix.
        
        Returns
        -------
        statistics : np.ndarray
            An array of statistics
        """
        if self.requires_graph:
            G = connectivity_matrix_to_G(W[:self.n_nodes, :self.n_nodes], directed=self.is_directed)

        statistics = np.zeros(self.num_of_features)

        feature_idx = 0
        for metric in self.metrics:
            if metric.requires_graph:  # it cannot require graph and also have _metric_type='node'
                input = G
            else:
                if metric._metric_type in ['binary_edge', 'non_binary_edge']:
                    input = W[:self.n_nodes, :self.n_nodes]
                elif metric._metric_type == 'node':
                    feature_indices_to_pass = self.node_feature_names.get(metric.metric_node_feature,
                                                                          list(np.arange(self.n_node_features)))
                    feature_indices_to_pass = [i + self.n_nodes for i in feature_indices_to_pass]
                    input = W[:, feature_indices_to_pass]

            n_features_from_metric = metric._get_effective_feature_count()
            statistics[feature_idx:feature_idx + n_features_from_metric] = metric.calculate(input)
            feature_idx += n_features_from_metric

        return statistics

    def calc_change_scores(self, current_network: np.ndarray, edge_flip_info: dict, node_flip_info={}) -> np.ndarray:
        """
        Calculates the vector of change scores, namely g(net_2) - g(net_1)

        NOTE - this function assumes that the size current_network and self.n_nodes are the same, and doesn't validate
        it, due to runtime considerations. Currently, the only use of this function is within ERGM and
        NaiveMetropolisHastings, so this is fine.
        """
        if self.requires_graph:
            G1 = connectivity_matrix_to_G(current_network[:self.n_nodes, :self.n_nodes], directed=self.is_directed)

        change_scores = np.zeros(self.num_of_features)

        feature_idx = 0
        for i, metric in enumerate(self.metrics):
            # n_features_from_metric = metric._get_effective_feature_count()
            n_features_from_metric = self.features_per_metric[i]

            if metric.requires_graph:  # it cannot require graph and also have _metric_type='node'
                input = G1
                change_scores[feature_idx:feature_idx + n_features_from_metric] = (
                    metric.calc_change_score(input, edge_flip_info['edge'])
                )
            else:
                if metric._metric_type in ['binary_edge', 'non_binary_edge']:
                    input = current_network[:self.n_nodes, :self.n_nodes]
                    change_scores[feature_idx:feature_idx + n_features_from_metric] = (
                        metric.calc_change_score(input, edge_flip_info['edge'])
                    )
                elif metric._metric_type == 'node':
                    feature_indices_to_pass = self.node_feature_names.get(metric.metric_node_feature,
                                                                          list(np.arange(self.n_node_features)))
                    feature_indices_to_pass = [i + self.n_nodes for i in feature_indices_to_pass]
                    if node_flip_info['feature'] not in feature_indices_to_pass:
                        continue
                    input = current_network[:, feature_indices_to_pass]
                    change_scores[feature_idx:feature_idx + n_features_from_metric] = (
                        metric.calc_change_score(
                            input,
                            current_network[:, feature_indices_to_pass],
                            node_flip_info['node'],
                            node_flip_info['new_category'],
                        )
                    )
            feature_idx += n_features_from_metric

        return change_scores

    def calculate_sample_statistics(
            self,
            networks_sample: np.ndarray,
    ) -> np.ndarray:
        """
        Calculate the statistics over a sample of networks

        Parameters
        ----------
        networks_sample
            The networks sample - an array of n X (n+k) X sample_size
        Returns
        -------
        an array of the statistics vector per sample (num_features X sample_size)
        """
        if networks_sample.shape[0] != self.n_nodes:
            raise ValueError(
                f"Got a sample of networks of size {networks_sample.shape[0]}, but Metrics expect size {self.n_nodes}")

        num_of_samples = networks_sample.shape[2]
        features_of_net_samples = np.zeros((self.num_of_features, num_of_samples))

        if self.requires_graph:
            networks_as_graphs = [connectivity_matrix_to_G(W[:self.n_nodes, :self.n_nodes], self.is_directed) for W in
                                  networks_sample]

        if self.use_sparse_matrix:
            networks_as_sparse_tensor = np_tensor_to_sparse_tensor(networks_sample)

        feature_idx = 0
        for metric in self.metrics:
            n_features_from_metric = metric._get_effective_feature_count()

            if metric.requires_graph:
                networks = networks_as_graphs

            elif self.use_sparse_matrix:
                if metric._metric_type in ['binary_edge', 'non_binary_edge']:
                    networks = networks_as_sparse_tensor[:self.n_nodes, :self.n_nodes]
                elif metric._metric_type == 'node':
                    feature_indices_to_pass = self.node_feature_names.get(metric.metric_node_feature,
                                                                          list(np.arange(self.n_node_features)))
                    feature_indices_to_pass = [i + self.n_nodes for i in feature_indices_to_pass]
                    networks = networks_as_sparse_tensor[:, feature_indices_to_pass]
            else:
                if metric._metric_type in ['binary_edge', 'non_binary_edge']:
                    networks = networks_sample[:self.n_nodes, :self.n_nodes]
                elif metric._metric_type == 'node':
                    feature_indices_to_pass = self.node_feature_names.get(metric.metric_node_feature,
                                                                          list(np.arange(self.n_node_features)))
                    feature_indices_to_pass = [i + self.n_nodes for i in feature_indices_to_pass]
                    networks = networks_sample[:, feature_indices_to_pass]

            calc_for_sample_kwargs = {'networks_sample': networks}
            if self.mask is not None:
                calc_for_sample_kwargs |= {'mask': self.mask}
            features = metric.calculate_for_sample(**calc_for_sample_kwargs)

            if isinstance(features, torch.Tensor):
                if features.is_sparse:
                    features = features.to_dense()
                features = features.numpy()

            features_of_net_samples[feature_idx:feature_idx + n_features_from_metric] = features
            feature_idx += n_features_from_metric

        return features_of_net_samples

    def calculate_change_scores_all_edges(self, current_network: np.ndarray):
        """
        Calculates the vector of change scores for every edge in the network.

        Parameters
        ----------
        current_network : np.ndarray
            The network matrix of size (n,n+k).
        
        Returns
        -------
        change_scores : np.ndarray
            A matrix of size (n**2-n, num_of_features), where each row corresponds to the change scores of the i,j-th edges.
        """
        if self.requires_graph:
            G1 = connectivity_matrix_to_G(current_network[:self.n_nodes, :self.n_nodes], directed=self.is_directed)

        n_nodes = current_network.shape[0]
        num_edges = n_nodes * n_nodes - n_nodes
        change_scores = np.zeros((num_edges, self.num_of_features))

        feature_idx = 0
        for metric in self.metrics:
            if metric.requires_graph:
                input = G1
            else:
                if metric._metric_type in ['binary_edge', 'non_binary_edge']:
                    input = current_network[:self.n_nodes, :self.n_nodes]
                elif metric._metric_type == 'node':
                    feature_indices_to_pass = self.node_feature_names.get(metric.metric_node_feature,
                                                                          list(np.arange(self.n_node_features)))
                    feature_indices_to_pass = [i + self.n_nodes for i in feature_indices_to_pass]
                    input = current_network[:, feature_indices_to_pass]

            n_features_from_metric = metric._get_effective_feature_count()

            if hasattr(metric, "calculate_change_score_full_network"):
                change_scores[:,
                feature_idx:feature_idx + n_features_from_metric] = metric.calculate_change_score_full_network(
                    input)
            else:
                edge_idx = 0
                for i in range(n_nodes):
                    for j in range(n_nodes):
                        if i == j:
                            continue
                        indices = (i, j)
                        change_scores[edge_idx,
                        feature_idx:feature_idx + n_features_from_metric] = metric.calc_change_score(input, indices)
                        edge_idx += 1

            feature_idx += n_features_from_metric

        return change_scores

<<<<<<< HEAD
=======
    def _get_mple_data_chunk_mask(
            self,
            edge_indices_lims: tuple[int, int] | None,
    ) -> npt.NDArray[bool]:
        full_net_size = self.n_nodes * self.n_nodes - self.n_nodes
        if not self.is_directed:
            full_net_size //= 2
        data_chunk_mask = np.zeros(full_net_size, dtype=bool)
        global_mask = self.mask if self.mask is not None else np.ones(full_net_size, dtype=bool)
        if edge_indices_lims is None:
            edge_indices_lims = (0, global_mask.sum())
        if (
                edge_indices_lims[0] < 0 or edge_indices_lims[1] < 0 or
                edge_indices_lims[0] > global_mask.sum() or edge_indices_lims[1] > global_mask.sum() or
                edge_indices_lims[0] >= edge_indices_lims[1]
        ):
            raise ValueError(
                'edge_indices_lims out of bounds. expected strictly monotonic increasing limits between 0 '
                'and the number of considered edges (the size of the dataset for MPLE optimization), which is '
                f'{global_mask.sum()}. Got {edge_indices_lims}')
        # First constraint to the "universe" of edge indices to consider by the global mask, then slice according to the
        # limits within the subset of considered edges.
        data_chunk_mask[np.where(global_mask)[0][edge_indices_lims[0]:edge_indices_lims[1]]] = True
        return data_chunk_mask

    @profile
>>>>>>> 2b53e24e
    def prepare_mple_regressors(
            self,
            observed_network: np.ndarray | None = None,
            edge_indices_lims: tuple[int, int] | None = None,
    ) -> np.ndarray:
        if self.requires_graph:
            G1 = connectivity_matrix_to_G(observed_network[:self.n_nodes, :self.n_nodes], directed=self.is_directed)

        data_chunk_mask = self._get_mple_data_chunk_mask(edge_indices_lims)
        Xs = np.zeros((data_chunk_mask.sum(), self.num_of_features))

        feature_idx = 0
        for metric in self.metrics:
            if observed_network is not None:
                if metric.requires_graph:
                    input = G1
                else:
                    if metric._metric_type in ['binary_edge', 'non_binary_edge']:
                        input = observed_network[:self.n_nodes, :self.n_nodes]
                    elif metric._metric_type == 'node':
                        feature_indices_to_pass = self.node_feature_names.get(metric.metric_node_feature,
                                                                              list(np.arange(self.n_node_features)))
                        feature_indices_to_pass = [i + self.n_nodes for i in feature_indices_to_pass]
                        input = observed_network[:, feature_indices_to_pass]
            else:
                input = None

            n_features_from_metric = metric._get_effective_feature_count()
            metric.calculate_mple_regressors(
                Xs_out=Xs,
                feature_col_indices=np.arange(feature_idx, feature_idx + n_features_from_metric, dtype=int),
                observed_network=input,
                edge_indices_mask=data_chunk_mask,
            )
            feature_idx += n_features_from_metric
        return Xs

    def prepare_mple_labels(
            self,
            observed_networks: np.ndarray,
            edge_indices_lims: tuple[int, int] | None = None,
    ) -> np.ndarray:
        observed_networks = expand_net_dims(observed_networks)
        chunk_mask = self._get_mple_data_chunk_mask(edge_indices_lims)
        ys = np.zeros((chunk_mask.sum(), 1))
        num_nets = observed_networks.shape[-1]
        for net_idx in range(num_nets):
            net = observed_networks[..., net_idx]
            ys += flatten_square_matrix_to_edge_list(net, self.is_directed)[chunk_mask].reshape(-1, 1)
        return ys / num_nets

    def prepare_mple_reciprocity_regressors(self):
        Xs = np.zeros(((self.n_nodes ** 2 - self.n_nodes) // 2, 4, self.calc_num_of_features()))
        idx = 0
        zeros_net = np.zeros((self.n_nodes, self.n_nodes))
        for i in range(self.n_nodes - 1):
            for j in range(i + 1, self.n_nodes):
                change_score_i_j = self.calc_change_scores(zeros_net, {'edge': (i, j)})
                net_with_i_j = zeros_net.copy()
                net_with_i_j[i, j] = 1
                Xs[idx, UPPER_IDX] = change_score_i_j
                Xs[idx, LOWER_IDX] = self.calc_change_scores(zeros_net, {'edge': (j, i)})
                Xs[idx, RECIPROCAL_IDX] = self.calc_change_scores(net_with_i_j, {'edge': (j, i)}) + change_score_i_j

                idx += 1
        return Xs

    @staticmethod
    def prepare_mple_reciprocity_labels(observed_networks: np.ndarray):
        ys = convert_connectivity_to_dyad_states(observed_networks[..., 0])
        num_nets = observed_networks.shape[-1]
        for i in range(1, num_nets):
            ys += convert_connectivity_to_dyad_states(observed_networks[..., i])
        return ys / num_nets

    def choose_optimization_scheme(self):
        if self.n_node_features > 0:
            return 'MCMLE'
        if not self._has_dyadic_dependent_metrics:
            return 'MPLE'
        # The only edge dependence comes from reciprocal edges
        if not any(
                [not x._is_dyadic_independent for x in self.metrics if
                 str(x) not in ['total_reciprocity', 'reciprocity']]):
            return 'MPLE_RECIPROCITY'
        return 'MCMLE'

    def get_parameter_names(self):
        """
        Returns the names of the parameters of the metrics in the collection.
        """
        parameter_names = tuple()

        for metric in self.metrics:
            parameter_names += metric._get_metric_names()

        return parameter_names

    def get_ignored_features(self):
        parameter_names = tuple()

        for metric in self.metrics:
            parameter_names += metric._get_ignored_features()

        return parameter_names

    def bootstrap_observed_features(self, observed_network: np.ndarray, num_subsamples: int = 1000,
                                    splitting_method: str = 'uniform'):
        if observed_network.ndim == 3:
            observed_network = observed_network[..., 0]
        observed_connectivity_matrix = observed_network[:self.n_nodes, :self.n_nodes]
        observed_net_size = observed_connectivity_matrix.shape[0]
        second_half_size = observed_net_size // 2
        first_half_size = observed_net_size - second_half_size
        first_halves = np.zeros((first_half_size, first_half_size, num_subsamples))
        second_halves = np.zeros((second_half_size, second_half_size, num_subsamples))
        first_halves_indices = np.zeros((first_half_size, num_subsamples), dtype=int)
        second_halves_indices = np.zeros((second_half_size, num_subsamples), dtype=int)
        for i in range(num_subsamples):
            # TODO: currently we simply split randomly into 2 halves, we want to support other methods for sampling half
            #  of the neurons, and specifically sampling half of the neurons of each if there is a metric with types
            #  involved.
            #  NOTE! This will probably imposes to have another field in `Metric` indicating what is the preferred way
            #  for bootstrapping sampling, and `MetricsCollection` will have to decide somehow what to do based on the
            #  values of all metrics.
            #  NOTE! If there are multiple type metrics, we will probably need to sample according to sub-types defined
            #  as the Cartesian product of all types.
            first_half_indices, second_half_indices = split_network_for_bootstrapping(observed_net_size,
                                                                                      first_half_size,
                                                                                      splitting_method=splitting_method)
            first_halves[:, :, i] = observed_connectivity_matrix[first_half_indices, first_half_indices.T]
            second_halves[:, :, i] = observed_connectivity_matrix[second_half_indices, second_half_indices.T]
            first_halves_indices[:, i] = first_half_indices[:, 0]
            second_halves_indices[:, i] = second_half_indices[:, 0]

        bootstrapped_features = np.zeros((self.num_of_features, num_subsamples))
        # TODO: the next code section is copied from `calculate_for_sample`. The difference is that here we use
        #  `first_halves` and `second_halves` instead of `networks_sample` and a different callable for each metric.
        #  Maybe is can be handled in a single method that gets a callable for metrics and **kwargs or something like
        #  that.
        if self.requires_graph:
            first_halves_as_graphs = [connectivity_matrix_to_G(W, self.is_directed) for W in first_halves]
            second_halves_as_graphs = [connectivity_matrix_to_G(W, self.is_directed) for W in second_halves]

        if self.use_sparse_matrix:
            first_halves_as_sparse_tensor = np_tensor_to_sparse_tensor(first_halves)
            second_halves_as_sparse_tensor = np_tensor_to_sparse_tensor(second_halves)

        feature_idx = 0
        for metric in self.metrics:
            n_features_from_metric = metric._get_effective_feature_count()

            if metric.requires_graph:
                first_halves_to_use = first_halves_as_graphs
                second_halves_to_use = second_halves_as_graphs
            elif self.use_sparse_matrix:
                first_halves_to_use = first_halves_as_sparse_tensor
                second_halves_to_use = second_halves_as_sparse_tensor
            else:
                first_halves_to_use = first_halves
                second_halves_to_use = second_halves

            cur_metric_bootstrapped_features = metric.calculate_bootstrapped_features(
                first_halves_to_use, second_halves_to_use,
                first_halves_indices, second_halves_indices)

            if isinstance(cur_metric_bootstrapped_features, torch.Tensor):
                if cur_metric_bootstrapped_features.is_sparse:
                    cur_metric_bootstrapped_features = cur_metric_bootstrapped_features.to_dense()
                cur_metric_bootstrapped_features = cur_metric_bootstrapped_features.numpy()

            bootstrapped_features[feature_idx:feature_idx + n_features_from_metric] = cur_metric_bootstrapped_features
            feature_idx += n_features_from_metric

        return bootstrapped_features<|MERGE_RESOLUTION|>--- conflicted
+++ resolved
@@ -1643,8 +1643,6 @@
 
         return change_scores
 
-<<<<<<< HEAD
-=======
     def _get_mple_data_chunk_mask(
             self,
             edge_indices_lims: tuple[int, int] | None,
@@ -1670,8 +1668,6 @@
         data_chunk_mask[np.where(global_mask)[0][edge_indices_lims[0]:edge_indices_lims[1]]] = True
         return data_chunk_mask
 
-    @profile
->>>>>>> 2b53e24e
     def prepare_mple_regressors(
             self,
             observed_network: np.ndarray | None = None,
