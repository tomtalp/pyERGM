--- conflicted
+++ resolved
@@ -383,14 +383,11 @@
     return mean_features_of_net_samples - observed_features
 
 
-<<<<<<< HEAD
-=======
 def get_sorted_type_pairs(types):
     sorted_types = sorted(list(set(types)))
     return list(itertools.product(sorted_types, sorted_types))
 
 
->>>>>>> 40f24c1f
 def get_edge_density_per_type_pairs(W: np.ndarray, types: Collection):
     """
     Calculate the density of edges between each pair of types in the network.
@@ -442,10 +439,6 @@
     normalized_real_frequencies = {k: 0 if potential_frequencies[k] == 0 else v / potential_frequencies[k] for k, v in
                                    real_frequencies.items()}
     return normalized_real_frequencies
-<<<<<<< HEAD
-=======
-
->>>>>>> 40f24c1f
 
 
 def calc_hotelling_statistic_for_sample(observed_features: np.ndarray, sample_features: np.ndarray,
@@ -464,7 +457,6 @@
 
 
 @njit
-<<<<<<< HEAD
 def sigmoid(x: np.ndarray | float):
     return 1 / (1 + np.exp(-x))
 
@@ -503,7 +495,10 @@
     """
     # TODO: trim to (eps, 1-eps) before taking the log? (the model can't give probabilities of strictly 0 or 1 in
     #  theory, but numerics...)?
-    return np.dot(np.log(predictions).T, ys) + np.dot(np.log(1 - predictions).T, 1 - ys)
+    individual_likelihoods = predictions.copy()
+    data_zero_indices = np.where(ys == 0)[0]
+    individual_likelihoods[data_zero_indices] = np.ones((data_zero_indices.size, 1)) - predictions[data_zero_indices]
+    return np.log(individual_likelihoods).sum()
 
 
 @njit
@@ -567,7 +562,7 @@
 
 
 # TODO: njit this and all related functions
-@njit
+# @njit
 def logistic_regression_optimization(Xs: np.ndarray, ys: np.ndarray, initial_thetas: np.ndarray | None = None,
                                      lr: float = 1, max_iter: int = 5000, stopping_thr: float = 1e-3):
     """
@@ -610,14 +605,16 @@
     for i in range(max_iter):
         idx = i
         # log_like_history[i] = calc_logistic_regression_predictions_log_likelihood(prediction, ys)
-        cur_log_like = calc_logistic_regression_predictions_log_likelihood(prediction, ys)[0][0]
+        cur_log_like = calc_logistic_regression_predictions_log_likelihood(prediction, ys)
         if (i - 1) % 100 == 0:
             with objmode():
                 print("Iteration {0}, log-likelihood: {1}, time from start: {2} seconds".format(i, cur_log_like,
                                                                                                 time.perf_counter() - start))
         if i > 0:
             # log_like_frac_change = (log_like_history[i] - log_like_history[i - 1]) / log_like_history[i - 1]
-            log_like_frac_change = (cur_log_like - prev_log_like) / prev_log_like
+            log_like_frac_change = (cur_log_like - prev_log_like)
+            if cur_log_like != 0:
+                log_like_frac_change /= np.abs(prev_log_like)
             if 0 <= log_like_frac_change < stopping_thr:
                 with objmode():
                     print(
@@ -644,10 +641,10 @@
 
     # TODO: don't return the history
     return thetas.flatten(), prediction.flatten()  # , log_like_history[:idx]
-=======
+
+
 def generate_binomial_tensor(net_size, num_samples, p=0.5):
     """
     Generate a tensor of size (net_size, net_size, num_samples) where each element is a binomial random variable
     """
-    return np.random.binomial(1, p, (net_size, net_size, num_samples)).astype(np.int8)
->>>>>>> 40f24c1f
+    return np.random.binomial(1, p, (net_size, net_size, num_samples)).astype(np.int8)