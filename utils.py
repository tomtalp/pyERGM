import numpy as np
import networkx as nx
from numba import njit
from scipy.sparse.linalg import eigsh
import torch
import random


def perturb_network_by_overriding_edge(network, value, i, j, is_directed):
    perturbed_net = network.copy()
    perturbed_net[i, j] = value
    if not is_directed:
        perturbed_net[j, i] = value

    return perturbed_net


def connectivity_matrix_to_G(W: np.ndarray, directed=False):
    """
    Convert a connectivity matrix to a graph object.
    
    Parameters
    ----------
    W : np.ndarray
        A connectivity matrix.
        
    Returns
    -------
    G : nx.Graph
        A graph object.

    """
    if directed:
        G = nx.from_numpy_array(W, create_using=nx.DiGraph)
    else:
        G = nx.from_numpy_array(W)
    return G


def get_random_nondiagonal_matrix_entry(n: int):
    """
    Get a random entry for a non-diagonal entry of a matrix.
    
    Parameters
    ----------
    n : int
        The size of the matrix.
        
    Returns
    -------
    entry : tuple
        The row and column index of the entry.
    """
    xs = list(range(n))
    return tuple(random.sample(xs, 2))


def construct_adj_mat_from_int(int_code: int, num_nodes: int, is_directed: bool) -> np.ndarray:
    num_pos_connects = num_nodes * (num_nodes - 1)
    if not is_directed:
        num_pos_connects //= 2
    adj_mat_str = f'{int_code:0{num_pos_connects}b}'
    cur_adj_mat = np.zeros((num_nodes, num_nodes))
    mat_entries_arr = np.array(list(adj_mat_str), 'uint8')
    if is_directed:
        cur_adj_mat[~np.eye(num_nodes, dtype=bool)] = mat_entries_arr
    else:
        upper_triangle_indices = np.triu_indices(num_nodes, k=1)
        cur_adj_mat[upper_triangle_indices] = mat_entries_arr
        lower_triangle_indices_aligned = (upper_triangle_indices[1], upper_triangle_indices[0])
        cur_adj_mat[lower_triangle_indices_aligned] = mat_entries_arr
    return cur_adj_mat


def construct_int_from_adj_mat(adj_mat: np.ndarray, is_directed: bool) -> int:
    if len(adj_mat.shape) != 2 or adj_mat.shape[0] != adj_mat.shape[1]:
        raise ValueError(f"The dimensions of the given adjacency matrix {adj_mat.shape} are not valid for an "
                         f"adjacency matrix (should be a 2D squared matrix)")
    num_nodes = adj_mat.shape[0]
    adj_mat_no_diag = adj_mat[~np.eye(num_nodes, dtype=bool)]
    if not is_directed:
        adj_mat_no_diag = adj_mat_no_diag[:adj_mat_no_diag.size // 2]
    return round((adj_mat_no_diag * 2 ** np.arange(adj_mat_no_diag.size - 1, -1, -1).astype(np.ulonglong)).sum())


def _calc_line_slope_2_points(xs: np.ndarray, ys: np.ndarray):
    if xs.size != 2 or ys.size != 2:
        raise ValueError(
            f"The sizes of xs and ys must be 2 to form a well defined line! Got {xs.size}, {ys.size} instead")
    return (xs)


def get_greatest_convex_minorant(xs: np.ndarray, ys: np.ndarray):
    if xs.size != ys.size:
        raise ValueError("Arrays must have the same size!")
    # For numerical considerations we don't force the sequence of slopes to really not decrease
    slope_diff_thr = -10 ** -10
    x_diffs = np.diff(xs)
    # TODO: this case be handled (reduce the larger y value to the lower one, perform the same logic for the effective
    #  n-1 points, and duplicate the relevant point at the end). But is seems a very specific case and I'm not sure it's
    #  worth the complication.
    if np.any(x_diffs == 0):
        raise ValueError("xs array must contain unique values!")
    cur_proposed_minorant = ys.copy()
    cur_spline_slopes = np.diff(cur_proposed_minorant) / x_diffs
    cur_decreasing_slope_indices = np.where(np.diff(cur_spline_slopes) < slope_diff_thr)[0]
    # Convexity condition - the slopes are monotonically increasing
    while cur_decreasing_slope_indices.size > 0:
        # The indices of the points that violate the condition, and whose y values need to be decreases are in 1 shift
        # from the problematic slopes (if the second slope is smaller than the first slope, cur_decreasing_slope_indices
        # would include the index 0, of the first slopes difference. This corresponds to the point that takes part in
        # the calculations of both slopes, the first and the second, which is the second point, with index 1).
        cur_problematic_indices = cur_decreasing_slope_indices + 1

        # These are the indices that wrap the problematic ones (i.e., all the indices that are between wrapping_indices
        # are problematic).
        # Note: problematic indices may be subsequent (indices 2 and 3 are problematic, so we want 1, 4 to wrap them).
        cur_wrapping_indices = np.array([i for i in range(xs.size) if (i not in cur_problematic_indices and (
                i + 1 in cur_problematic_indices or i - 1 in cur_problematic_indices))]).astype(int)

        # To get an equation of a line from the slope and a point on in we can rearrange the formula:
        # y-y0 = m(x-x0) -> y = mx + (y0-m*x0)
        cur_wrapping_lines_slopes = np.diff(cur_proposed_minorant[cur_wrapping_indices]) / np.diff(
            xs[cur_wrapping_indices])
        cur_wrapping_lines_intersepts = (cur_proposed_minorant[cur_wrapping_indices[:-1]] -
                                         cur_wrapping_lines_slopes * xs[cur_wrapping_indices[:-1]])

        # Update the values in problematic indices to lie on the corresponding wrapping line
        cur_assignment_problematic_idx_to_line = np.searchsorted(cur_wrapping_indices, cur_problematic_indices) - 1
        cur_proposed_minorant[cur_problematic_indices] = (
                cur_wrapping_lines_slopes[cur_assignment_problematic_idx_to_line] * xs[cur_problematic_indices] +
                cur_wrapping_lines_intersepts[cur_assignment_problematic_idx_to_line])

        # Update the slopes and the indices where they decrease
        cur_spline_slopes = np.diff(cur_proposed_minorant) / x_diffs
        cur_decreasing_slope_indices = np.where(np.diff(cur_spline_slopes) < slope_diff_thr)[0]

    return cur_proposed_minorant


@njit
def get_random_edges_to_flip(num_nodes, num_pairs):
    """
    Create a matrix of size (2 x num_pairs), where each column represents a pair of nodes.
    These nodes represent the edge we wish to flip.
    """

    edges_to_flip = np.zeros((2, num_pairs), dtype=np.int32)

    edges_to_flip[0, :] = np.random.choice(num_nodes, size=num_pairs)

    diff = np.random.choice(num_nodes - 1, size=num_pairs) + 1

    edges_to_flip[1, :] = (edges_to_flip[0, :] - diff) % num_nodes

    return edges_to_flip

<<<<<<< HEAD
def np_tensor_to_sparse_tensor(np_tensor: np.ndarray) -> torch.Tensor:
    """
    Receives a numpy tensor and converts it to a sparse Tensor, using Torch.
    TODO - Support different types of Sparse Matrix data structures? More efficient conversion?
    """
    return torch.from_numpy(np_tensor).to_sparse()

def transpose_sparse_sample_matrices(sparse_tensor: torch.Tensor) -> torch.Tensor:
    """
    Transpose a sparse tensor that represents k matrices of dimension n x n.
    The transpose operation occurs along the dimension of sample (i.e. each matrix is transposed separately)

    Parameters
    ----------
    sparse_tensor: torch.Tensor
        A sparse tensor of dimension (n, n, k) representing k matrices of dim (n,n)

    Returns
    -------
    transposed_tensor: torch.Tensor
        The same tensor but matrices are transposed

    """
    n = sparse_tensor.shape[0]
    k = sparse_tensor.shape[2]
    
    indices = sparse_tensor.indices().type(torch.int64)
    transposed_indices = torch.stack([indices[1], indices[0], indices[2]])
    values = sparse_tensor.values()

    return torch.sparse_coo_tensor(transposed_indices, values, (n, n, k))

def calc_for_sample_njit():
    def wrapper(func):
        def inner(sample):
            if isinstance(sample, np.ndarray):
                return njit(func)(sample)
            return func(sample)
        return inner
    return wrapper
=======

def approximate_auto_correlation_function(features_of_net_samples: np.ndarray) -> np.ndarray:
    """
    This is gamma hat from Geyer's handbook of mcmc (1D) and Dai and Jones 2017 (multi-D).
    """
    # TODO: it must be possible to vectorize this calculation and spare the for loop. Maybe somehow use the
    #  convolution theorem and go back and forth to the frequency domain using FFT for calculating correlations.
    features_mean_diff = features_of_net_samples - features_of_net_samples.mean(axis=1)[:, None]
    num_features = features_of_net_samples.shape[0]
    sample_size = features_of_net_samples.shape[1]
    auto_correlation_func = np.zeros((sample_size, num_features, num_features))
    for k in range(sample_size):
        auto_correlation_func[k] = 1 / sample_size * (
                features_mean_diff[:, :sample_size - k].T.reshape(sample_size - k, num_features, 1) @
                features_mean_diff[:, k:].T.reshape(sample_size - k, 1, num_features)
        ).sum(axis=0)
    return auto_correlation_func


@njit
def approximate_kth_auto_correlation_function(features_mean_diff: np.ndarray, lag: int) -> np.ndarray:
    num_features = features_mean_diff.shape[0]
    sample_size = features_mean_diff.shape[1]
    head = features_mean_diff[:, :sample_size - lag]
    tail = features_mean_diff[:, lag:]
    mean_feat_diff_outer_prods = np.zeros((num_features, num_features, sample_size - lag))
    for i in range(sample_size - lag):
        mean_feat_diff_outer_prods[:, :, i] = np.outer(head[:, i], tail[:, i])
    return 1 / sample_size * mean_feat_diff_outer_prods.sum(axis=2)


def calc_capital_gammas(auto_corr_funcs: np.ndarray) -> np.ndarray:
    """
    This is the capital gammas hat from Geyer's handbook of mcmc (1D) and Dai and Jones 2017 (multi-D).
    They are simply summations over pairs of consecutive even and odd indices of the auto correlation function (gammas).
    """
    # From Dai and Jones 2017 - a mean of gamma with its transpose (which corresponds to the negative index with the
    # same abs value).
    gamma_tilde = (auto_corr_funcs + np.transpose(auto_corr_funcs, [0, 2, 1])) / 2

    # Note - we assume here an even sample_size, it is forced elsewhere (everytime the sample size is updated).
    sample_size = gamma_tilde.shape[0]
    return (gamma_tilde[np.arange(0, sample_size - 1, 2, dtype=int)] +
            gamma_tilde[np.arange(1, sample_size, 2, dtype=int)])


@njit
def calc_kth_capital_gamma(features_mean_diff: np.ndarray, k: int) -> np.ndarray:
    two_k_gamma_hat = approximate_kth_auto_correlation_function(features_mean_diff, 2 * k)
    two_k_plus_one_gamma_hat = approximate_kth_auto_correlation_function(features_mean_diff, 2 * k + 1)
    return (two_k_gamma_hat + two_k_gamma_hat.T + two_k_plus_one_gamma_hat + two_k_plus_one_gamma_hat.T) / 2


@njit
def covariance_matrix_estimation(features_of_net_samples: np.ndarray, mean_features_of_net_samples: np.ndarray,
                                 method='batch', num_batches=25) -> np.ndarray:
    """
    Approximate the covariance matrix of the model's features
    Parameters
    ----------
    features_of_net_samples
        The calculated features of the networks that are used for the approximation. Of dimensions
        (num_features X sample_size)
    mean_features_of_net_samples
        The mean of the features across the samples (a vector of size num_features)
    method
        the method to use for approximating the covariance matrix
        currently supported options are:
            naive
                A naive estimation from the sample: E[gi*gj] - E[gi]E[gj]
            batch
                based on difference of means of sample batches from the total mean, as in Geyer's handbook of
                MCMC (there it is stated for the univariate case, but the generalization is straight forward).
            multivariate_initial_sequence
                Following Dai and Jones 2017 - the first estimator in section 3.1 (denoted mIS).
    TODO: implement a mechanism that allows to pass arguments that are customized for each method

    Returns
    -------
    The covariance matrix estimation (num_features X num_features).
    """
    num_features = features_of_net_samples.shape[0]
    sample_size = features_of_net_samples.shape[1]
    if method == 'naive':
        # An outer product of the means (E[gi]E[gj])
        cross_prod_mean_features = (mean_features_of_net_samples.reshape(num_features, 1) @
                                    mean_features_of_net_samples.T.reshape(1, num_features))
        # A mean of the outer products of the sample (E[gi*gj])
        features_cross_prods = np.zeros((sample_size, num_features, num_features))
        for i in range(sample_size):
            features_cross_prods[i] = np.outer(features_of_net_samples[:, i], features_of_net_samples[:, i])
        mean_features_cross_prod = features_cross_prods.sum(axis=0) / sample_size

        return mean_features_cross_prod - cross_prod_mean_features

    elif method == 'batch':
        # Verify that the sample is nicely divided into non-overlapping batches.
        while sample_size % num_batches != 0:
            num_batches += 1
        batch_size = sample_size // num_batches

        # Divide the sample into batches, and calculate the mean of each one of them
        batches_means = np.zeros((num_features, num_batches))
        for i in range(num_batches):
            batches_means[:, i] = features_of_net_samples[:, i * batch_size:(i + 1) * batch_size].sum(
                axis=1) / batch_size

        diff_of_global_mean = batches_means - mean_features_of_net_samples.reshape(num_features, 1)

        # Average the outer products of the differences between batch means and the global mean and multiply by the
        # batch size to compensate for the aggregation into batches
        diff_of_global_mean_outer_prods = np.zeros((num_batches, num_features, num_features))
        for i in range(num_batches):
            diff_of_global_mean_outer_prods[i] = np.outer(diff_of_global_mean[:, i], diff_of_global_mean[:, i])
        batches_cov_mat_est = batch_size * diff_of_global_mean_outer_prods.sum(axis=0) / num_batches

        return batches_cov_mat_est

    elif method == "multivariate_initial_sequence":
        features_mean_diff = features_of_net_samples - mean_features_of_net_samples.reshape(num_features, 1)

        # In this method, we sum up capital gammas, and choose where to cut the tail (which corresponds to estimates
        # of auto-correlations with large lags within the chain. Naturally, as the lag increases the estimation
        # becomes worse, so the magic here is to determine where to cut). So we calculate the estimates one by one and
        # evaluate the conditions for cutting.
        # The first condition is to have an index where the estimation is positive-definite, namely all eigen-values
        # are positive. As both gamma_0 (which is auto_corr_funcs[0]) and the capital gammas are symmetric, all
        # the sum of them is allways symmetric, which ensures real eigen values, and we can simply calculate the
        # eigen value with the smallest algebraic value to determine whether all of them are positive.
        is_positive = False
        first_pos_def_idx = 0
        cur_pos_cov_mat_est = np.zeros((num_features, num_features))
        gamma_hat_0 = approximate_kth_auto_correlation_function(features_mean_diff, 0)
        while not is_positive:
            if first_pos_def_idx == sample_size // 2:
                # TODO: ValueError? probably should throw something else. And maybe it is better to try alone some
                #  of the remediations suggested here and just notify the user...
                raise ValueError("Got a sample with no valid multivariate_initial_sequence covariance matrix "
                                 "estimation (no possibility is positive-definite). Consider increasing sample size"
                                 " or using a different covariance matrix estimation method.")
            cur_capital_gamma = calc_kth_capital_gamma(features_mean_diff, first_pos_def_idx)
            if first_pos_def_idx == 0:
                cur_pos_cov_mat_est = -gamma_hat_0 + 2 * cur_capital_gamma
            else:
                cur_pos_cov_mat_est += 2 * cur_capital_gamma
            cur_smallest_eigen_val = np.linalg.eigvalsh(cur_pos_cov_mat_est)[0]
            if cur_smallest_eigen_val > 0:
                is_positive = True
            else:
                first_pos_def_idx += 1

        # Now we find the farthest idx after first_pos_def_idx for which the sequence of determinants is strictly
        # monotonically increasing.
        do_dets_increase = True
        cutting_idx = first_pos_def_idx
        cur_det = np.linalg.det(cur_pos_cov_mat_est)
        while do_dets_increase and cutting_idx < sample_size // 2:
            cur_capital_gamma = calc_kth_capital_gamma(features_mean_diff, cutting_idx + 1)
            next_pos_cov_mat_est = cur_pos_cov_mat_est + 2 * cur_capital_gamma
            next_det = np.linalg.det(next_pos_cov_mat_est)
            if next_det <= cur_det:
                do_dets_increase = False
            else:
                cutting_idx += 1
                cur_pos_cov_mat_est = next_pos_cov_mat_est
                cur_det = next_det

        return cur_pos_cov_mat_est

    else:
        raise ValueError(f"{method} is an unsupported method for covariance matrix estimation")


@njit
def calc_nll_gradient(observed_features, mean_features_of_net_samples):
    return mean_features_of_net_samples - observed_features
>>>>>>> dba891a5
<|MERGE_RESOLUTION|>--- conflicted
+++ resolved
@@ -155,7 +155,6 @@
 
     return edges_to_flip
 
-<<<<<<< HEAD
 def np_tensor_to_sparse_tensor(np_tensor: np.ndarray) -> torch.Tensor:
     """
     Receives a numpy tensor and converts it to a sparse Tensor, using Torch.
@@ -196,7 +195,6 @@
             return func(sample)
         return inner
     return wrapper
-=======
 
 def approximate_auto_correlation_function(features_of_net_samples: np.ndarray) -> np.ndarray:
     """
@@ -372,5 +370,4 @@
 
 @njit
 def calc_nll_gradient(observed_features, mean_features_of_net_samples):
-    return mean_features_of_net_samples - observed_features
->>>>>>> dba891a5
+    return mean_features_of_net_samples - observed_features