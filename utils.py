import itertools
from collections import Counter
from typing import Collection
import numpy as np
import networkx as nx
from numba import njit
from scipy.spatial.distance import mahalanobis
import torch
import random


def perturb_network_by_overriding_edge(network, value, i, j, is_directed):
    perturbed_net = network.copy()
    perturbed_net[i, j] = value
    if not is_directed:
        perturbed_net[j, i] = value

    return perturbed_net


def connectivity_matrix_to_G(W: np.ndarray, directed=False):
    """
    Convert a connectivity matrix to a graph object.
    
    Parameters
    ----------
    W : np.ndarray
        A connectivity matrix.
        
    Returns
    -------
    G : nx.Graph
        A graph object.

    """
    if directed:
        G = nx.from_numpy_array(W, create_using=nx.DiGraph)
    else:
        G = nx.from_numpy_array(W)
    return G


def get_random_nondiagonal_matrix_entry(n: int):
    """
    Get a random entry for a non-diagonal entry of a matrix.
    
    Parameters
    ----------
    n : int
        The size of the matrix.
        
    Returns
    -------
    entry : tuple
        The row and column index of the entry.
    """
    xs = list(range(n))
    return tuple(random.sample(xs, 2))


def construct_adj_mat_from_int(int_code: int, num_nodes: int, is_directed: bool) -> np.ndarray:
    num_pos_connects = num_nodes * (num_nodes - 1)
    if not is_directed:
        num_pos_connects //= 2
    adj_mat_str = f'{int_code:0{num_pos_connects}b}'
    cur_adj_mat = np.zeros((num_nodes, num_nodes))
    mat_entries_arr = np.array(list(adj_mat_str), 'uint8')
    if is_directed:
        cur_adj_mat[~np.eye(num_nodes, dtype=bool)] = mat_entries_arr
    else:
        upper_triangle_indices = np.triu_indices(num_nodes, k=1)
        cur_adj_mat[upper_triangle_indices] = mat_entries_arr
        lower_triangle_indices_aligned = (upper_triangle_indices[1], upper_triangle_indices[0])
        cur_adj_mat[lower_triangle_indices_aligned] = mat_entries_arr
    return cur_adj_mat


def construct_int_from_adj_mat(adj_mat: np.ndarray, is_directed: bool) -> int:
    if len(adj_mat.shape) != 2 or adj_mat.shape[0] != adj_mat.shape[1]:
        raise ValueError(f"The dimensions of the given adjacency matrix {adj_mat.shape} are not valid for an "
                         f"adjacency matrix (should be a 2D squared matrix)")
    num_nodes = adj_mat.shape[0]
    adj_mat_no_diag = adj_mat[~np.eye(num_nodes, dtype=bool)]
    if not is_directed:
        adj_mat_no_diag = adj_mat_no_diag[:adj_mat_no_diag.size // 2]
    return round((adj_mat_no_diag * 2 ** np.arange(adj_mat_no_diag.size - 1, -1, -1).astype(np.ulonglong)).sum())


def _calc_line_slope_2_points(xs: np.ndarray, ys: np.ndarray):
    if xs.size != 2 or ys.size != 2:
        raise ValueError(
            f"The sizes of xs and ys must be 2 to form a well defined line! Got {xs.size}, {ys.size} instead")
    return (xs)


def get_greatest_convex_minorant(xs: np.ndarray, ys: np.ndarray):
    if xs.size != ys.size:
        raise ValueError("Arrays must have the same size!")
    # For numerical considerations we don't force the sequence of slopes to really not decrease
    slope_diff_thr = -10 ** -10
    x_diffs = np.diff(xs)
    # TODO: this case be handled (reduce the larger y value to the lower one, perform the same logic for the effective
    #  n-1 points, and duplicate the relevant point at the end). But is seems a very specific case and I'm not sure it's
    #  worth the complication.
    if np.any(x_diffs == 0):
        raise ValueError("xs array must contain unique values!")
    cur_proposed_minorant = ys.copy()
    cur_spline_slopes = np.diff(cur_proposed_minorant) / x_diffs
    cur_decreasing_slope_indices = np.where(np.diff(cur_spline_slopes) < slope_diff_thr)[0]
    # Convexity condition - the slopes are monotonically increasing
    while cur_decreasing_slope_indices.size > 0:
        # The indices of the points that violate the condition, and whose y values need to be decreases are in 1 shift
        # from the problematic slopes (if the second slope is smaller than the first slope, cur_decreasing_slope_indices
        # would include the index 0, of the first slopes difference. This corresponds to the point that takes part in
        # the calculations of both slopes, the first and the second, which is the second point, with index 1).
        cur_problematic_indices = cur_decreasing_slope_indices + 1

        # These are the indices that wrap the problematic ones (i.e., all the indices that are between wrapping_indices
        # are problematic).
        # Note: problematic indices may be subsequent (indices 2 and 3 are problematic, so we want 1, 4 to wrap them).
        cur_wrapping_indices = np.array([i for i in range(xs.size) if (i not in cur_problematic_indices and (
                i + 1 in cur_problematic_indices or i - 1 in cur_problematic_indices))]).astype(int)

        # To get an equation of a line from the slope and a point on in we can rearrange the formula:
        # y-y0 = m(x-x0) -> y = mx + (y0-m*x0)
        cur_wrapping_lines_slopes = np.diff(cur_proposed_minorant[cur_wrapping_indices]) / np.diff(
            xs[cur_wrapping_indices])
        cur_wrapping_lines_intersepts = (cur_proposed_minorant[cur_wrapping_indices[:-1]] -
                                         cur_wrapping_lines_slopes * xs[cur_wrapping_indices[:-1]])

        # Update the values in problematic indices to lie on the corresponding wrapping line
        cur_assignment_problematic_idx_to_line = np.searchsorted(cur_wrapping_indices, cur_problematic_indices) - 1
        cur_proposed_minorant[cur_problematic_indices] = (
                cur_wrapping_lines_slopes[cur_assignment_problematic_idx_to_line] * xs[cur_problematic_indices] +
                cur_wrapping_lines_intersepts[cur_assignment_problematic_idx_to_line])

        # Update the slopes and the indices where they decrease
        cur_spline_slopes = np.diff(cur_proposed_minorant) / x_diffs
        cur_decreasing_slope_indices = np.where(np.diff(cur_spline_slopes) < slope_diff_thr)[0]

    return cur_proposed_minorant


@njit
def get_random_edges_to_flip(num_nodes, num_pairs):
    """
    Create a matrix of size (2 x num_pairs), where each column represents a pair of nodes.
    These nodes represent the edge we wish to flip.
    """

    edges_to_flip = np.zeros((2, num_pairs), dtype=np.int32)

    edges_to_flip[0, :] = np.random.choice(num_nodes, size=num_pairs)

    diff = np.random.choice(num_nodes - 1, size=num_pairs) + 1

    edges_to_flip[1, :] = (edges_to_flip[0, :] - diff) % num_nodes

    return edges_to_flip


def np_tensor_to_sparse_tensor(np_tensor: np.ndarray) -> torch.Tensor:
    """
    Receives a numpy tensor and converts it to a sparse Tensor, using Torch.
    TODO - Support different types of Sparse Matrix data structures? More efficient conversion?
    """
    return torch.from_numpy(np_tensor).to_sparse()


def transpose_sparse_sample_matrices(sparse_tensor: torch.Tensor) -> torch.Tensor:
    """
    Transpose a sparse tensor that represents k matrices of dimension n x n.
    The transpose operation occurs along the dimension of sample (i.e. each matrix is transposed separately)

    Parameters
    ----------
    sparse_tensor: torch.Tensor
        A sparse tensor of dimension (n, n, k) representing k matrices of dim (n,n)

    Returns
    -------
    transposed_tensor: torch.Tensor
        The same tensor but matrices are transposed

    """
    n = sparse_tensor.shape[0]
    k = sparse_tensor.shape[2]

    indices = sparse_tensor.indices().type(torch.int64)
    transposed_indices = torch.stack([indices[1], indices[0], indices[2]])
    values = sparse_tensor.values()

    return torch.sparse_coo_tensor(transposed_indices, values, (n, n, k))


def calc_for_sample_njit():
    def wrapper(func):
        def inner(sample):
            if isinstance(sample, np.ndarray):
                return njit(func)(sample)
            return func(sample)

        return inner

    return wrapper


def approximate_auto_correlation_function(features_of_net_samples: np.ndarray) -> np.ndarray:
    """
    This is gamma hat from Geyer's handbook of mcmc (1D) and Dai and Jones 2017 (multi-D).
    """
    # TODO: it must be possible to vectorize this calculation and spare the for loop. Maybe somehow use the
    #  convolution theorem and go back and forth to the frequency domain using FFT for calculating correlations.
    features_mean_diff = features_of_net_samples - features_of_net_samples.mean(axis=1)[:, None]
    num_features = features_of_net_samples.shape[0]
    sample_size = features_of_net_samples.shape[1]
    auto_correlation_func = np.zeros((sample_size, num_features, num_features))
    for k in range(sample_size):
        auto_correlation_func[k] = 1 / sample_size * (
                features_mean_diff[:, :sample_size - k].T.reshape(sample_size - k, num_features, 1) @
                features_mean_diff[:, k:].T.reshape(sample_size - k, 1, num_features)
        ).sum(axis=0)
    return auto_correlation_func


@njit
def approximate_kth_auto_correlation_function(features_mean_diff: np.ndarray, lag: int) -> np.ndarray:
    num_features = features_mean_diff.shape[0]
    sample_size = features_mean_diff.shape[1]
    head = features_mean_diff[:, :sample_size - lag]
    tail = features_mean_diff[:, lag:]
    mean_feat_diff_outer_prods = np.zeros((num_features, num_features, sample_size - lag))
    for i in range(sample_size - lag):
        mean_feat_diff_outer_prods[:, :, i] = np.outer(head[:, i], tail[:, i])
    return 1 / sample_size * mean_feat_diff_outer_prods.sum(axis=2)


def calc_capital_gammas(auto_corr_funcs: np.ndarray) -> np.ndarray:
    """
    This is the capital gammas hat from Geyer's handbook of mcmc (1D) and Dai and Jones 2017 (multi-D).
    They are simply summations over pairs of consecutive even and odd indices of the auto correlation function (gammas).
    """
    # From Dai and Jones 2017 - a mean of gamma with its transpose (which corresponds to the negative index with the
    # same abs value).
    gamma_tilde = (auto_corr_funcs + np.transpose(auto_corr_funcs, [0, 2, 1])) / 2

    # Note - we assume here an even sample_size, it is forced elsewhere (everytime the sample size is updated).
    sample_size = gamma_tilde.shape[0]
    return (gamma_tilde[np.arange(0, sample_size - 1, 2, dtype=int)] +
            gamma_tilde[np.arange(1, sample_size, 2, dtype=int)])


@njit
def calc_kth_capital_gamma(features_mean_diff: np.ndarray, k: int) -> np.ndarray:
    two_k_gamma_hat = approximate_kth_auto_correlation_function(features_mean_diff, 2 * k)
    two_k_plus_one_gamma_hat = approximate_kth_auto_correlation_function(features_mean_diff, 2 * k + 1)
    return (two_k_gamma_hat + two_k_gamma_hat.T + two_k_plus_one_gamma_hat + two_k_plus_one_gamma_hat.T) / 2


@njit
def covariance_matrix_estimation(features_of_net_samples: np.ndarray, mean_features_of_net_samples: np.ndarray,
                                 method='batch', num_batches=25) -> np.ndarray:
    """
    Approximate the covariance matrix of the model's features
    Parameters
    ----------
    features_of_net_samples
        The calculated features of the networks that are used for the approximation. Of dimensions
        (num_features X sample_size)
    mean_features_of_net_samples
        The mean of the features across the samples (a vector of size num_features)
    method
        the method to use for approximating the covariance matrix
        currently supported options are:
            naive
                A naive estimation from the sample: E[gi*gj] - E[gi]E[gj]
            batch
                based on difference of means of sample batches from the total mean, as in Geyer's handbook of
                MCMC (there it is stated for the univariate case, but the generalization is straight forward).
            multivariate_initial_sequence
                Following Dai and Jones 2017 - the first estimator in section 3.1 (denoted mIS).
    TODO: implement a mechanism that allows to pass arguments that are customized for each method

    Returns
    -------
    The covariance matrix estimation (num_features X num_features).
    """
    num_features = features_of_net_samples.shape[0]
    sample_size = features_of_net_samples.shape[1]
    if method == 'naive':
        # An outer product of the means (E[gi]E[gj])
        cross_prod_mean_features = (mean_features_of_net_samples.reshape(num_features, 1) @
                                    mean_features_of_net_samples.T.reshape(1, num_features))
        # A mean of the outer products of the sample (E[gi*gj])
        features_cross_prods = np.zeros((sample_size, num_features, num_features))
        for i in range(sample_size):
            features_cross_prods[i] = np.outer(features_of_net_samples[:, i], features_of_net_samples[:, i])
        mean_features_cross_prod = features_cross_prods.sum(axis=0) / sample_size

        return mean_features_cross_prod - cross_prod_mean_features

    elif method == 'batch':
        # Verify that the sample is nicely divided into non-overlapping batches.
        while sample_size % num_batches != 0:
            num_batches += 1
        batch_size = sample_size // num_batches

        # Divide the sample into batches, and calculate the mean of each one of them
        batches_means = np.zeros((num_features, num_batches))
        for i in range(num_batches):
            batches_means[:, i] = features_of_net_samples[:, i * batch_size:(i + 1) * batch_size].sum(
                axis=1) / batch_size

        diff_of_global_mean = batches_means - mean_features_of_net_samples.reshape(num_features, 1)

        # Average the outer products of the differences between batch means and the global mean and multiply by the
        # batch size to compensate for the aggregation into batches
        diff_of_global_mean_outer_prods = np.zeros((num_batches, num_features, num_features))
        for i in range(num_batches):
            diff_of_global_mean_outer_prods[i] = np.outer(diff_of_global_mean[:, i], diff_of_global_mean[:, i])
        batches_cov_mat_est = batch_size * diff_of_global_mean_outer_prods.sum(axis=0) / num_batches

        return batches_cov_mat_est

    elif method == "multivariate_initial_sequence":
        features_mean_diff = features_of_net_samples - mean_features_of_net_samples.reshape(num_features, 1)

        # In this method, we sum up capital gammas, and choose where to cut the tail (which corresponds to estimates
        # of auto-correlations with large lags within the chain. Naturally, as the lag increases the estimation
        # becomes worse, so the magic here is to determine where to cut). So we calculate the estimates one by one and
        # evaluate the conditions for cutting.
        # The first condition is to have an index where the estimation is positive-definite, namely all eigen-values
        # are positive. As both gamma_0 (which is auto_corr_funcs[0]) and the capital gammas are symmetric, all
        # the sum of them is allways symmetric, which ensures real eigen values, and we can simply calculate the
        # eigen value with the smallest algebraic value to determine whether all of them are positive.
        is_positive = False
        first_pos_def_idx = 0
        cur_pos_cov_mat_est = np.zeros((num_features, num_features))
        gamma_hat_0 = approximate_kth_auto_correlation_function(features_mean_diff, 0)
        while not is_positive:
            if first_pos_def_idx == sample_size // 2:
                # TODO: ValueError? probably should throw something else. And maybe it is better to try alone some
                #  of the remediations suggested here and just notify the user...
                raise ValueError("Got a sample with no valid multivariate_initial_sequence covariance matrix "
                                 "estimation (no possibility is positive-definite). Consider increasing sample size"
                                 " or using a different covariance matrix estimation method.")
            cur_capital_gamma = calc_kth_capital_gamma(features_mean_diff, first_pos_def_idx)
            if first_pos_def_idx == 0:
                cur_pos_cov_mat_est = -gamma_hat_0 + 2 * cur_capital_gamma
            else:
                cur_pos_cov_mat_est += 2 * cur_capital_gamma
            cur_smallest_eigen_val = np.linalg.eigvalsh(cur_pos_cov_mat_est)[0]
            if cur_smallest_eigen_val > 0:
                is_positive = True
            else:
                first_pos_def_idx += 1

        # Now we find the farthest idx after first_pos_def_idx for which the sequence of determinants is strictly
        # monotonically increasing.
        do_dets_increase = True
        cutting_idx = first_pos_def_idx
        cur_det = np.linalg.det(cur_pos_cov_mat_est)
        while do_dets_increase and cutting_idx < sample_size // 2:
            cur_capital_gamma = calc_kth_capital_gamma(features_mean_diff, cutting_idx + 1)
            next_pos_cov_mat_est = cur_pos_cov_mat_est + 2 * cur_capital_gamma
            next_det = np.linalg.det(next_pos_cov_mat_est)
            if next_det <= cur_det:
                do_dets_increase = False
            else:
                cutting_idx += 1
                cur_pos_cov_mat_est = next_pos_cov_mat_est
                cur_det = next_det

        return cur_pos_cov_mat_est

    else:
        raise ValueError(f"{method} is an unsupported method for covariance matrix estimation")


@njit
def calc_nll_gradient(observed_features, mean_features_of_net_samples):
    return mean_features_of_net_samples - observed_features

<<<<<<< HEAD
def get_edge_density_per_type_pairs(W: np.ndarray, types: Collection):
    """
    Calculate the density of edges between each pair of types in the network.

    Parameters
    ----------
    W : np.ndarray
        The adjacency matrix of the network
    
    types : Collection
        A list of types for every node in a network

    Returns
    ----------
    densities : np.ndarray
        An array of edge density per type pairs, which is calculated as follows -    
        p_(type1, type2) = (number of edges between type1 and type2) / (number of potential edges between type1 and type2).

        Array size is k^2 where k is number of types
    """

    sorted_types = sorted(list(set(types)))
    n = W.shape[0]
    real_frequencies = {k: 0 for k in itertools.product(sorted_types, sorted_types)}

    types_frequencies = dict(Counter(types))
    potential_frequencies = {}

    # Count how many potential edges can exist between each pair of types
    for pair in itertools.product(sorted_types, sorted_types):
        type_1 = pair[0]
        type_2 = pair[1]

        if type_1 == type_2:
            potential_frequencies[pair] = types_frequencies[type_1] * (types_frequencies[type_1] - 1)
        else:
            potential_frequencies[pair] = types_frequencies[type_1] * types_frequencies[type_2]

    # Count how many actual edges exist between each pair of types
    for i in range(n):
        for j in range(n):
            if i == j:
                continue
        
            type_a = types[i]
            type_b = types[j]

            real_frequencies[(type_a, type_b)] += W[i, j]

    normalized_real_frequencies = {k: 0 if potential_frequencies[k] == 0 else v/potential_frequencies[k] for k, v in real_frequencies.items()}  
    return normalized_real_frequencies
    
=======

def calc_hotteling_statistic_for_sample(observed_features: np.ndarray, sample_features: np.ndarray,
                                        cov_mat_est_method: str):
    mean_features = np.mean(sample_features, axis=1)
    cov_mat_est = covariance_matrix_estimation(sample_features, mean_features,
                                               method=cov_mat_est_method)
    inv_cov_mat = np.linalg.pinv(cov_mat_est)
    dist = mahalanobis(observed_features, mean_features, inv_cov_mat)
    sample_size = sample_features.shape[1]
    hotelling_t_stat = sample_size * dist * dist
    num_features = sample_features.shape[0]
    hotelling_t_as_f = ((sample_size - num_features) / (
                        num_features * (sample_size - 1))) * hotelling_t_stat
    return hotelling_t_as_f
>>>>>>> f7480815
<|MERGE_RESOLUTION|>--- conflicted
+++ resolved
@@ -381,7 +381,6 @@
 def calc_nll_gradient(observed_features, mean_features_of_net_samples):
     return mean_features_of_net_samples - observed_features
 
-<<<<<<< HEAD
 def get_edge_density_per_type_pairs(W: np.ndarray, types: Collection):
     """
     Calculate the density of edges between each pair of types in the network.
@@ -434,7 +433,6 @@
     normalized_real_frequencies = {k: 0 if potential_frequencies[k] == 0 else v/potential_frequencies[k] for k, v in real_frequencies.items()}  
     return normalized_real_frequencies
     
-=======
 
 def calc_hotteling_statistic_for_sample(observed_features: np.ndarray, sample_features: np.ndarray,
                                         cov_mat_est_method: str):
@@ -449,4 +447,3 @@
     hotelling_t_as_f = ((sample_size - num_features) / (
                         num_features * (sample_size - 1))) * hotelling_t_stat
     return hotelling_t_as_f
->>>>>>> f7480815
