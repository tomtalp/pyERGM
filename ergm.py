import numpy as np
import networkx as nx
from scipy.optimize import minimize, OptimizeResult
from scipy.spatial.distance import mahalanobis
from scipy.stats import f
from sklearn.linear_model import LogisticRegression
import sys
import time
from typing import Collection
import sampling

from utils import *
from metrics import *


class ERGM():
    def __init__(self,
                 n_nodes,
                 network_statistics: Collection[Metric],
                 is_directed=False,
                 initial_thetas=None,
                 initial_normalization_factor=None,
                 seed_MCMC_proba=0.25,
                 sample_size=100,
                 n_mcmc_steps=500,
                 verbose=True,
                 use_sparse_matrix=False,
                 fix_collinearity=True,
                 optimization_options={}):
        """
        An ERGM model object. 
        
        Parameters
        ----------
        n_nodes : int
            The number of nodes in the network.
        
        network_statistics : list
            A list of Metric objects for calculating statistics of a network.
        
        is_directed : bool
            Whether the network is directed or not.
        
        initial_thetas : np.ndarray
            The initial values of the coefficients of the ERGM. If not provided, they are randomly initialized.
        
        initial_normalization_factor : float
            The initial value of the normalization factor. If not provided, it is randomly initialized.
        
        seed_MCMC_proba : float
            The probability of a connection in the seed network for MCMC sampling, in case no seed network is provided.
        
        sample_size : int
            The number of networks to sample for approximating the normalization factor.
        
        n_mcmc_steps : int
            The number of steps to run the MCMC sampler when sampling a network
        """
        self._n_nodes = n_nodes
        self._is_directed = is_directed
<<<<<<< HEAD
        self._network_statistics = MetricsCollection(network_statistics, self._is_directed, self._n_nodes, use_sparse_matrix=use_sparse_matrix, fix_collinearity=fix_collinearity)
=======
        self._network_statistics = MetricsCollection(network_statistics, self._is_directed, self._n_nodes,
                                                     use_sparse_matrix=use_sparse_matrix)
>>>>>>> f7480815

        if initial_thetas is not None:
            self._thetas = initial_thetas
        else:
            self._thetas = self._get_random_thetas(sampling_method="uniform")

        if initial_normalization_factor is not None:
            self._normalization_factor = initial_normalization_factor
        else:
            self._normalization_factor = np.random.normal(50, 10)

        self._seed_MCMC_proba = seed_MCMC_proba

        self.optimization_start_time = None

        # This is because we assume the sample size is even when estimating the covariance matrix (in
        # calc_capital_gammas).
        if sample_size % 2 != 0:
            sample_size += 1
        self.sample_size = sample_size
        self.n_mcmc_steps = n_mcmc_steps
        self.verbose = verbose
        self.optimization_options = optimization_options

        self._exact_average_mat = None

    def print_model_parameters(self):
        print(f"Number of nodes: {self._n_nodes}")
        print(f"Thetas: {self._thetas}")
        print(f"Normalization factor approx: {self._normalization_factor}")
        print(f"Is directed: {self._is_directed}")

    def calculate_weight(self, W: np.ndarray):
        if len(W.shape) != 2 or W.shape[0] != self._n_nodes or W.shape[1] != self._n_nodes:
            raise ValueError(f"The dimensions of the given adjacency matrix, {W.shape}, don't comply with the number of"
                             f" nodes in the network: {self._n_nodes}")
        features = self._network_statistics.calculate_statistics(W)
        weight = np.exp(np.dot(self._thetas, features))

        return weight

    def _get_random_thetas(self, sampling_method="uniform"):
        if sampling_method == "uniform":
            return np.random.uniform(-1, 1, self._network_statistics.num_of_features)
        else:
            raise ValueError(f"Sampling method {sampling_method} not supported. See docs for supported samplers.")

    def generate_networks_for_sample(self,
                                     seed_network=None,
                                     replace=True,
                                     burn_in=10000,
                                     mcmc_steps_per_sample=1000,
                                     sampling_method="metropolis_hastings",
                                     sample_size=None):
        # TODO: take care of the parameters here. Specifically - there are parameters that are only relevant for
        #  Metropolis-Hastings, and the overriding of self.sample_size is ugly.
        if sample_size is None:
            sample_size = self.sample_size
        if sampling_method == "metropolis_hastings":
            sampler = sampling.NaiveMetropolisHastings(self._thetas, self._network_statistics, burn_in,
                                                       mcmc_steps_per_sample)

            if seed_network is None:
                G = nx.erdos_renyi_graph(self._n_nodes, self._seed_MCMC_proba, directed=self._is_directed)
                seed_network = nx.to_numpy_array(G)

            return sampler.sample(seed_network, sample_size, replace=replace)
        elif sampling_method == "exact":
            return self._generate_exact_sample(sample_size)
        else:
            raise ValueError(f"Unrecognized sampling method {sampling_method}")

    def _approximate_normalization_factor(self):
        networks_for_sample = self.generate_networks_for_sample(replace=False)

        self._normalization_factor = 0

        for network_idx in range(self.sample_size):
            network = networks_for_sample[:, :, network_idx]
            weight = self.calculate_weight(network)
            self._normalization_factor += weight

        # print(f"Finished generating networks for Z, which is estimated at {self._normalization_factor}")

    @staticmethod
    def do_estimate_covariance_matrix(optimization_method, convergence_criterion):
        if optimization_method == "newton_raphson" or convergence_criterion == "hotelling":
            return True
        return False

    def _mple_fit(self, observed_network):
        """
        Perform MPLE estimation of the ERGM parameters.
        This is done by fitting a logistic regression model, where the X values are the change statistics
        calculated for every edge in the observed network, and the predicted values are the presence of the edge.

        More precisely, we create a train dataset with (X_{i, j}, y_{i,j}) where -
            X_{i, j} = g(y_{i,j}^+) - g(y_{i, j}^-)
            y_{i, j} = 1 if there is an edge between i and j, 0 otherwise

        Parameters
        ----------
        observed_network : np.ndarray
            The adjacency matrix of the observed network.
        
        Returns
        -------
        thetas: np.ndarray
            The estimated coefficients of the ERGM.
        """

        Xs = np.zeros((self._n_nodes ** 2 - self._n_nodes, self._network_statistics.num_of_features))
        ys = np.zeros((self._n_nodes ** 2 - self._n_nodes))

        row_idx = 0
        for i in range(self._n_nodes):
            for j in range(self._n_nodes):
                if i == j:
                    continue

                y = observed_network[i, j]
                W_minus = np.copy(observed_network)
                W_minus[i, j] = 0

                ys[row_idx] = y
                Xs[row_idx, :] = self._network_statistics.calc_change_scores(W_minus, (i, j))

                row_idx += 1
<<<<<<< HEAD
        
        clf = LogisticRegression(fit_intercept=False, penalty=None, max_iter=5000).fit(Xs, ys)
=======

        clf = LogisticRegression(fit_intercept=False, penalty=None).fit(Xs, ys)
        self._exact_average_mat = np.zeros((self._n_nodes, self._n_nodes))
        self._exact_average_mat[~np.eye(self._n_nodes, dtype=bool)] = clf.predict_proba(Xs)[:, 1]
>>>>>>> f7480815
        return clf.coef_[0]

    def _do_MPLE(self, theta_init_method):
        if not self._network_statistics._has_dyadic_dependent_metrics or theta_init_method == "mple":
            return True
        return False

    def _generate_exact_sample(self, sample_size: int = 1):
        # TODO: support getting a flag of `replace` which will enable sampling with no replacements (generating samples
        #  of different networks).
        if self._network_statistics._has_dyadic_dependent_metrics:
            raise ValueError("Cannot sample exactly from a model that is dyadic dependent!")
        if self._exact_average_mat is None:
            raise ValueError("Cannot sample exactly from a model that is not trained! Call `model.fit()` and pass an "
                             "observed network!")
        sample = np.zeros((self._n_nodes, self._n_nodes, sample_size))
        for i in range(self._n_nodes):
            for j in range(self._n_nodes):
                if i == j:
                    continue
                sample[i, j, :] = np.random.binomial(1, self._exact_average_mat[i, j], size=sample_size)
        return sample

    def fit(self, observed_network,
            lr=0.001,
            opt_steps=1000,
            steps_for_decay=100,
            lr_decay_pct=0.01,
            l2_grad_thresh=0.001,
            sliding_grad_window_k=10,
            max_sliding_window_size=100,
            max_nets_for_sample=1000,
            sample_pct_growth=0.02,
            optimization_method="gradient_descent",
            convergence_criterion="hotelling",
            cov_matrix_estimation_method="batch",
            cov_matrix_num_batches=25,
            hotelling_confidence=0.99,
            theta_init_method="mple",
            mcmc_burn_in=1000,
            mcmc_steps_per_sample=10):
        """
        Fit an ERGM model to a given network.

        Parameters
        ----------
        observed_network : np.ndarray
            The adjacency matrix of the observed network.

        lr : float
            The learning rate for the optimization.

        opt_steps : int
            The number of optimization steps to run.

        steps_for_decay : int
            The number of steps after which to decay the optimization params. (## TODO - Pick a different step value for different params? Right now all params are decayed with the same interval)

        lr_decay_pct : float
            The decay factor for the learning rate

        l2_grad_thresh : float
            The threshold for the L2 norm of the gradient to stop the optimization.

        sliding_grad_window_k : int
            The size of the sliding window for the gradient, for which we use to calculate the mean gradient norm. This value is then tested against l2_grad_thresh to decide whether optimization halts.

        max_sliding_window_size : int
            The maximum size of the sliding window for the gradient.

        max_nets_for_sample : int
            The maximum number of networks to sample when approximating the expected network statistics (i.e. E[g(y)])

        sample_pct_growth : float
            The percentage growth of the number of networks to sample, which we want to increase over time


        """

        if self._do_MPLE(theta_init_method):
            self._thetas = self._mple_fit(observed_network)

            if not self._network_statistics._has_dyadic_dependent_metrics:
                print(f"Model is dyadic independent - using only MPLE instead of MCMLE")
                return None, None  # TODO - Remove this in the future. Grads are returned only for debug

        elif theta_init_method == "uniform":
            self._thetas = self._get_random_thetas(sampling_method="uniform")

        else:
            raise ValueError(f"Theta initialization method {theta_init_method} not supported")

            # As in the constructor, the sample size must be even.
        if max_nets_for_sample % 2 != 0:
            max_nets_for_sample += 1

        print(f"Initial thetas - {self._thetas}")
        print("optimization started")

        self.optimization_start_time = time.time()
        num_of_features = self._network_statistics.num_of_features

        grads = np.zeros((opt_steps, num_of_features))
        hotelling_statistics = []

        if convergence_criterion == "hotelling":
            hotelling_critical_value = f.ppf(1 - hotelling_confidence, num_of_features,
                                             self.sample_size - num_of_features)  # F(p, n-p) TODO - doc this better

        seed_network = observed_network
        burn_in = mcmc_burn_in
        for i in range(opt_steps):
            if i > 0:
                burn_in = 0
            networks_for_sample = self.generate_networks_for_sample(seed_network=seed_network, burn_in=burn_in,
                                                                    mcmc_steps_per_sample=mcmc_steps_per_sample)
            seed_network = networks_for_sample[:, :, -1]

            features_of_net_samples = self._network_statistics.calculate_sample_statistics(networks_for_sample)
            mean_features = np.mean(features_of_net_samples, axis=1)
            observed_features = self._network_statistics.calculate_statistics(observed_network)

            grad = calc_nll_gradient(observed_features, mean_features)
            if ERGM.do_estimate_covariance_matrix(optimization_method, convergence_criterion):
                # This is for allowing numba to compile and pickle the large function
                sys.setrecursionlimit(2000)
                estimated_cov_matrix = covariance_matrix_estimation(features_of_net_samples,
                                                                    mean_features,
                                                                    method=cov_matrix_estimation_method,
                                                                    num_batches=cov_matrix_num_batches)
                inv_estimated_cov_matrix = np.linalg.pinv(estimated_cov_matrix)
            if optimization_method == "newton_raphson":
                self._thetas = self._thetas - lr * inv_estimated_cov_matrix @ grad

            elif optimization_method == "gradient_descent":
                self._thetas = self._thetas - lr * grad

            grads[i] = grad

            idx_for_sliding_grad = np.max([0, i - sliding_grad_window_k + 1])
            sliding_window_grads = grads[idx_for_sliding_grad:i + 1].mean()

            if (i + 1) % steps_for_decay == 0:
                delta_t = time.time() - self.optimization_start_time
                print(
                    f"Step {i + 1} - lr: {lr:.7f}, time from start: {delta_t:.2f}, window_grad: {sliding_window_grads:.2f}")

                lr *= (1 - lr_decay_pct)

                if self.sample_size < max_nets_for_sample:
                    self.sample_size *= (1 + sample_pct_growth)
                    self.sample_size = np.min([int(self.sample_size), max_nets_for_sample])
                    # As in the constructor, the sample size must be even.
                    if self.sample_size % 2 != 0:
                        self.sample_size += 1
                    print(f"\t Sample size increased at step {i + 1} to {self.sample_size}")

                if sliding_grad_window_k < max_sliding_window_size:
                    sliding_grad_window_k *= (1 + sample_pct_growth)
                    sliding_grad_window_k = np.min(
                        [np.ceil(sliding_grad_window_k).astype(int), max_sliding_window_size])

            if convergence_criterion == "hotelling":
                dist = mahalanobis(observed_features, mean_features, inv_estimated_cov_matrix)

                hotelling_t_statistic = self.sample_size * dist * dist

                # (n-p / p(n-1))* t^2 ~ F_p, n-p  (#TODO - give reference for this)
                hotelling_as_f_statistic = ((self.sample_size - num_of_features) / (
                        num_of_features * (self.sample_size - 1))) * hotelling_t_statistic

                hotelling_statistics.append({
                    "dist": dist,
                    # "hotelling_t": hotelling_t_statistic,
                    "hotelling_F": hotelling_as_f_statistic,
                    "critical_val": hotelling_critical_value,
                    "inv_cov_norm": np.linalg.norm(inv_estimated_cov_matrix),
                    # "inv_hessian_norm": np.linalg.norm(inv_hessian)
                })

                if hotelling_as_f_statistic <= hotelling_critical_value:
                    print(f"Reached a confidence of {hotelling_confidence} with the hotelling convergence test! DONE! ")
                    print(
                        f"hotelling - {hotelling_as_f_statistic}, hotelling_critical_value={hotelling_critical_value}")
                    grads = grads[:i]
                    break


            elif convergence_criterion == "zero_grad_norm":
                if np.linalg.norm(sliding_window_grads) <= l2_grad_thresh:
                    print(f"Reached threshold of {l2_grad_thresh} after {i} steps. DONE!")
                    grads = grads[:i]
                    break
            else:
                raise ValueError(f"Convergence criterion {convergence_criterion} not defined")

        return grads, hotelling_statistics

    def calculate_probability(self, W: np.ndarray):
        """
        Calculate the probability of a graph under the ERGM model.

        Parameters
        ----------
        W : np.ndarray
            A connectivity matrix.

        Returns
        -------
        prob : float
            The probability of the graph under the ERGM model.
        """

        if self._normalization_factor is None or self._thetas is None:
            raise ValueError("Normalization factor and thetas not set, fit the model before calculating probability.")

        weight = self.calculate_weight(W)
        prob = weight / self._normalization_factor

        return prob

    def sample_network(self, sampling_method="NaiveMetropolisHastings", seed_network=None, steps=500):
        """
        Sample a network from the ERGM model using MCMC methods

        Parameters
        ----------
        sampling_method : str
            The method of sampling to use. Currently only `NaiveMetropolisHastings` is supported.
        seed_network : np.ndarray
            A seed connectivity matrix to start the MCMC sampler from.
        steps : int
            The number of steps to run the MCMC sampler.

        Returns
        -------
        W : np.ndarray
            The sampled connectivity matrix.
        """
        if sampling_method == "NaiveMetropolisHastings":
            sampler = sampling.NaiveMetropolisHastings(self._thetas, self._network_statistics)
        else:
            raise ValueError(f"Sampling method {sampling_method} not supported. See docs for supported samplers.")

        if seed_network is None:
            G = nx.erdos_renyi_graph(self._n_nodes, self._seed_MCMC_proba, directed=self._is_directed)
            seed_network = nx.to_numpy_array(G)

        network = sampler.sample(seed_network, num_of_nets=1)

        return network


class BruteForceERGM(ERGM):
    """
    A class that implements ERGM by iterating over the entire space of networks and calculating stuff exactly (rather
    than using statistical methods for approximating and sampling).
    This is mainly for tests.
    """
    # The maximum number of nodes that is allowed for carrying brute force calculations (i.e. iterating the whole space
    # of networks and calculating stuff exactly). This becomes not tractable above this limit.
    MAX_NODES_BRUTE_FORCE_DIRECTED = 5
    MAX_NODES_BRUTE_FORCE_NOT_DIRECTED = 7

    def __init__(self,
                 n_nodes,
                 network_statistics: Collection[Metric],
                 is_directed=False,
                 initial_thetas=None):
        super().__init__(n_nodes,
                         network_statistics,
                         is_directed,
                         initial_thetas)
        self._all_weights = self._calc_all_weights()
        self._normalization_factor = self._all_weights.sum()

    def _validate_net_size(self):
        return (
                (self._is_directed and self._n_nodes <= BruteForceERGM.MAX_NODES_BRUTE_FORCE_DIRECTED)
                or
                (not self._is_directed and self._n_nodes <= BruteForceERGM.MAX_NODES_BRUTE_FORCE_NOT_DIRECTED)
        )

    def _calc_all_weights(self):
        if not self._validate_net_size():
            directed_str = 'directed' if self._is_directed else 'not directed'
            size_limit = BruteForceERGM.MAX_NODES_BRUTE_FORCE_DIRECTED if self._is_directed else (
                BruteForceERGM.MAX_NODES_BRUTE_FORCE_NOT_DIRECTED)
            raise ValueError(
                f"The number of nodes {self._n_nodes} is larger than the maximum allowed for brute force of "
                f"{directed_str} graphs calculations {size_limit}")
        num_pos_connects = self._n_nodes * (self._n_nodes - 1)
        if not self._is_directed:
            num_pos_connects //= 2
        space_size = 2 ** num_pos_connects
        all_weights = np.zeros(space_size)
        for i in range(space_size):
            cur_adj_mat = construct_adj_mat_from_int(i, self._n_nodes, self._is_directed)
            all_weights[i] = super().calculate_weight(cur_adj_mat)
        return all_weights

    def calculate_weight(self, W: np.ndarray):
        adj_mat_idx = construct_int_from_adj_mat(W, self._is_directed)
        return self._all_weights[adj_mat_idx]

    def sample_network(self, sampling_method="Exact", seed_network=None, steps=0):
        if sampling_method != "Exact":
            raise ValueError("BruteForceERGM supports only exact sampling (this is its whole purpose)")

        all_nets_probs = self._all_weights / self._normalization_factor
        sampled_idx = np.random.choice(all_nets_probs.size, p=all_nets_probs)
        return construct_adj_mat_from_int(sampled_idx, self._n_nodes, self._is_directed)

    def fit(self, observed_network):
        def nll(thetas):
            model = BruteForceERGM(self._n_nodes, list(self._network_statistics.metrics), initial_thetas=thetas,
                                   is_directed=self._is_directed)
            return np.log(model._normalization_factor) - np.log(model.calculate_weight(observed_network))

        def nll_grad(thetas):
            model = BruteForceERGM(self._n_nodes, list(self._network_statistics.metrics), initial_thetas=thetas,
                                   is_directed=self._is_directed)
            observed_features = model._network_statistics.calculate_statistics(observed_network)
            all_probs = model._all_weights / model._normalization_factor
            num_features = model._network_statistics.num_of_metrics
            num_nets = all_probs.size
            all_features_by_all_nets = np.zeros((num_features, num_nets))
            for i in range(num_nets):
                all_features_by_all_nets[:, i] = model._network_statistics.calculate_statistics(
                    construct_adj_mat_from_int(i, self._n_nodes, self._is_directed))
            expected_features = all_features_by_all_nets @ all_probs
            return expected_features - observed_features

        def after_iteration_callback(intermediate_result: OptimizeResult):
            self.optimization_iter += 1
            cur_time = time.time()
            print(f'iteration: {self.optimization_iter}, time from start '
                  f'training: {cur_time - self.optimization_start_time} '
                  f'log likelihood: {-intermediate_result.fun}')

        self.optimization_iter = 0
        print("optimization started")
        self.optimization_start_time = time.time()
        res = minimize(nll, self._thetas, jac=nll_grad, callback=after_iteration_callback)
        self._thetas = res.x
        # print(res)<|MERGE_RESOLUTION|>--- conflicted
+++ resolved
@@ -58,13 +58,7 @@
         """
         self._n_nodes = n_nodes
         self._is_directed = is_directed
-<<<<<<< HEAD
         self._network_statistics = MetricsCollection(network_statistics, self._is_directed, self._n_nodes, use_sparse_matrix=use_sparse_matrix, fix_collinearity=fix_collinearity)
-=======
-        self._network_statistics = MetricsCollection(network_statistics, self._is_directed, self._n_nodes,
-                                                     use_sparse_matrix=use_sparse_matrix)
->>>>>>> f7480815
-
         if initial_thetas is not None:
             self._thetas = initial_thetas
         else:
@@ -192,15 +186,10 @@
                 Xs[row_idx, :] = self._network_statistics.calc_change_scores(W_minus, (i, j))
 
                 row_idx += 1
-<<<<<<< HEAD
-        
+
         clf = LogisticRegression(fit_intercept=False, penalty=None, max_iter=5000).fit(Xs, ys)
-=======
-
-        clf = LogisticRegression(fit_intercept=False, penalty=None).fit(Xs, ys)
         self._exact_average_mat = np.zeros((self._n_nodes, self._n_nodes))
         self._exact_average_mat[~np.eye(self._n_nodes, dtype=bool)] = clf.predict_proba(Xs)[:, 1]
->>>>>>> f7480815
         return clf.coef_[0]
 
     def _do_MPLE(self, theta_init_method):
