--- conflicted
+++ resolved
@@ -171,25 +171,8 @@
             The estimated coefficients of the ERGM.
         """
 
-<<<<<<< HEAD
-        Xs = np.zeros((self._n_nodes ** 2 - self._n_nodes, self._network_statistics.num_of_features))
-        ys = np.zeros((self._n_nodes ** 2 - self._n_nodes))
-
-        row_idx = 0
-        from tqdm import tqdm
-        for i in tqdm(range(self._n_nodes)):
-            for j in range(self._n_nodes):
-                if i == j:
-                    continue
-
-                y = observed_network[i, j]
-                W_minus = np.copy(observed_network)
-                W_minus[i, j] = 0
-
-                ys[row_idx] = y
-                Xs[row_idx, :] = self._network_statistics.calc_change_scores(W_minus, (i, j))
-
-                row_idx += 1
+        Xs = self._network_statistics.calculate_change_scores_all_edges(observed_network)
+        ys = observed_network[~np.eye(observed_network.shape[0], dtype=bool)].flatten()
 
         # TODO: decide whih one we use and clean
         # start = time.time()
@@ -200,20 +183,9 @@
         # return clf.coef_[0]
 
         trained_thetas, prediction = logistic_regression_optimization(Xs, ys)
-=======
-        Xs = self._network_statistics.calculate_change_scores_all_edges(observed_network)
-        ys = observed_network[~np.eye(observed_network.shape[0], dtype=bool)].flatten()
-
-        print("Done collecting data, now performing logistic regression")
-        t1 = time.time()
-        clf = LogisticRegression(fit_intercept=False, penalty=None, max_iter=5000).fit(Xs, ys)
-        t2 = time.time()
-        print(f"Logistic regression took {t2 - t1} seconds")
->>>>>>> 40f24c1f
         self._exact_average_mat = np.zeros((self._n_nodes, self._n_nodes))
         self._exact_average_mat[~np.eye(self._n_nodes, dtype=bool)] = prediction
         return trained_thetas
-
 
     def _do_MPLE(self, theta_init_method):
         if not self._network_statistics._has_dyadic_dependent_metrics or theta_init_method == "mple":
